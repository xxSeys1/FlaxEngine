--- conflicted
+++ resolved
@@ -4,11 +4,7 @@
     "Major": 1,
     "Minor": 10,
     "Revision": 0,
-<<<<<<< HEAD
-    "Build": 6702
-=======
-    "Build": 6607
->>>>>>> faa3f628
+    "Build": 6703
   },
   "Company": "Flax",
   "Copyright": "Copyright (c) 2012-2024 Wojciech Figat. All rights reserved.",
