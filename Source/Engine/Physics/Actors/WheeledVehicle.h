--- conflicted
+++ resolved
@@ -495,11 +495,7 @@
     /// <summary>
     /// Gets the vehicle drive control settings.
     /// </summary>
-<<<<<<< HEAD
     API_PROPERTY(Attributes = "EditorOrder(6), EditorDisplay(\"Vehicle\")") DriveControlSettings GetDriveControl() const;
-=======
-    API_PROPERTY(Attributes="EditorOrder(5), EditorDisplay(\"Vehicle\")") DriveControlSettings GetDriveControl() const;
->>>>>>> ac3c4a4b
 
     /// <summary>
     /// Sets the vehicle drive control settings.
