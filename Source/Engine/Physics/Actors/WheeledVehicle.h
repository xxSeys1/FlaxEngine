--- conflicted
+++ resolved
@@ -6,7 +6,6 @@
 #include "Engine/Physics/Colliders/Collider.h"
 #include "Engine/Scripting/ScriptingObjectReference.h"
 #include "IPhysicsDebug.h"
-#include "Engine/Core/Math/Color.h"
 
 /// <summary>
 /// Representation of the car vehicle that uses wheels. Built on top of the RigidBody with collider representing its chassis shape and wheels.
@@ -478,18 +477,6 @@
 #endif
 
     /// <summary>
-    /// If checked, will draw some useful information about the wheels at the position of their colliders.
-    /// </summary>
-    API_FIELD(Attributes="EditorOrder(2), EditorDisplay(\"Vehicle\")")
-    bool DisplayWheelInfo = false;
-
-    /// <summary>
-    /// If checked, will draw some useful information about the wheels at the position of their colliders.
-    /// </summary>
-    API_FIELD(Attributes="EditorOrder(3), EditorDisplay(\"Vehicle\"), VisibleIf(\"DisplayWheelInfo\")")
-    Color WheelInfoColor = Color::White;
-
-    /// <summary>
     /// Gets the vehicle driving model type.
     /// </summary>
     API_PROPERTY(Attributes="EditorOrder(4), EditorDisplay(\"Vehicle\")") DriveTypes GetDriveType() const;
@@ -507,11 +494,7 @@
     /// <summary>
     /// Gets the vehicle drive control settings.
     /// </summary>
-<<<<<<< HEAD
-    API_PROPERTY(Attributes = "EditorOrder(6), EditorDisplay(\"Vehicle\")") DriveControlSettings GetDriveControl() const;
-=======
     API_PROPERTY(Attributes="EditorOrder(6), EditorDisplay(\"Vehicle\")") DriveControlSettings GetDriveControl() const;
->>>>>>> d93c32db
 
     /// <summary>
     /// Sets the vehicle drive control settings.
