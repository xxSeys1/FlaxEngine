// Copyright (c) 2012-2021 Wojciech Figat. All rights reserved.

#if COMPILE_WITH_MATERIAL_GRAPH

#include "MaterialGenerator.h"
#include "Engine/Content/Assets/MaterialFunction.h"

void MaterialGenerator::ProcessGroupMaterial(Box* box, Node* node, Value& value)
{
    switch (node->TypeID)
    {
        // World Position
    case 2:
        value = Value(VariantType::Vector3, TEXT("input.WorldPosition.xyz"));
        break;
        // View
    case 3:
    {
        switch (box->ID)
        {
            // Position
        case 0:
            value = Value(VariantType::Vector3, TEXT("ViewPos"));
            break;
            // Direction
        case 1:
            value = Value(VariantType::Vector3, TEXT("ViewDir"));
            break;
            // Far Plane
        case 2:
            value = Value(VariantType::Float, TEXT("ViewFar"));
            break;
        default: CRASH;
        }
        break;
    }
        // Normal
    case 4:
        value = getNormal;
        break;
        // Camera Vector
    case 5:
        value = getCameraVector(node);
        break;
        // Screen Position
    case 6:
    {
        // Position
        if (box->ID == 0)
            value = Value(VariantType::Vector2, TEXT("input.SvPosition.xy"));
            // Texcoord
        else if (box->ID == 1)
            value = writeLocal(VariantType::Vector2, TEXT("input.SvPosition.xy * ScreenSize.zw"), node);

        break;
    }
        // Screen Size
    case 7:
    {
        value = Value(VariantType::Vector2, box->ID == 0 ? TEXT("ScreenSize.xy") : TEXT("ScreenSize.zw"));
        break;
    }
        // Custom code
    case 8:
    {
        // Skip if has no code
        if (((StringView)node->Values[0]).IsEmpty())
        {
            value = Value::Zero;
            break;
        }

        const int32 InputsMax = 8;
        const int32 OutputsMax = 4;
        const int32 Input0BoxID = 0;
        const int32 Output0BoxID = 8;

        // Create output variables
        Value values[OutputsMax];
        for (int32 i = 0; i < OutputsMax; i++)
        {
            const auto outputBox = node->GetBox(Output0BoxID + i);
            if (outputBox && outputBox->HasConnection())
            {
                values[i] = writeLocal(VariantType::Vector4, node);
            }
        }

        // Process custom code (inject inputs and outputs)
        String code;
        code = (StringView)node->Values[0];
        for (int32 i = 0; i < InputsMax; i++)
        {
            auto inputName = TEXT("Input") + StringUtils::ToString(i);
            const auto inputBox = node->GetBox(Input0BoxID + i);
            if (inputBox && inputBox->HasConnection())
            {
                auto inputValue = tryGetValue(inputBox, Value::Zero);
                if (inputValue.Type != VariantType::Vector4)
                    inputValue = inputValue.Cast(VariantType::Vector4);
                code.Replace(*inputName, *inputValue.Value, StringSearchCase::CaseSensitive);
            }
        }
        for (int32 i = 0; i < OutputsMax; i++)
        {
            auto outputName = TEXT("Output") + StringUtils::ToString(i);
            const auto outputBox = node->GetBox(Output0BoxID + i);
            if (outputBox && outputBox->HasConnection())
            {
                code.Replace(*outputName, *values[i].Value, StringSearchCase::CaseSensitive);
            }
        }

        // Write code
        _writer.Write(TEXT("{\n"));
        _writer.Write(*code);
        _writer.Write(TEXT("}\n"));

        // Link output values to boxes
        for (int32 i = 0; i < OutputsMax; i++)
        {
            const auto outputBox = node->GetBox(Output0BoxID + i);
            if (outputBox && outputBox->HasConnection())
            {
                outputBox->Cache = values[i];
            }
        }

        value = box->Cache;
        break;
    }
        // Object Position
    case 9:
        value = Value(VariantType::Vector3, TEXT("GetObjectPosition(input)"));
        break;
        // Two Sided Sign
    case 10:
        value = Value(VariantType::Float, TEXT("input.TwoSidedSign"));
        break;
        // Camera Depth Fade
    case 11:
    {
        auto faeLength = tryGetValue(node->GetBox(0), node->Values[0]).AsFloat();
        auto fadeOffset = tryGetValue(node->GetBox(1), node->Values[1]).AsFloat();

        // TODO: for pixel shader it could calc PixelDepth = mul(float4(WorldPos.xyz, 1), ViewProjMatrix).w and use it

        auto x1 = writeLocal(VariantType::Vector3, TEXT("ViewPos - input.WorldPosition"), node);
        auto x2 = writeLocal(VariantType::Vector3, TEXT("TransformViewVectorToWorld(input, float3(0, 0, -1))"), node);
        auto x3 = writeLocal(VariantType::Float, String::Format(TEXT("dot(normalize({0}), {1}) * length({0})"), x1.Value, x2.Value), node);
        auto x4 = writeLocal(VariantType::Float, String::Format(TEXT("{0} - {1}"), x3.Value, fadeOffset.Value), node);
        auto x5 = writeLocal(VariantType::Float, String::Format(TEXT("saturate({0} / {1})"), x4.Value, faeLength.Value), node);

        value = x5;
        break;
    }
        // Vertex Color
    case 12:
        value = getVertexColor;
        _treeLayer->UsageFlags |= MaterialUsageFlags::UseVertexColor;
        break;
        // Pre-skinned Local Position
    case 13:
        value = _treeType == MaterialTreeType::VertexShader ? Value(VariantType::Vector3, TEXT("input.PreSkinnedPosition")) : Value::Zero;
        break;
        // Pre-skinned Local Normal
    case 14:
        value = _treeType == MaterialTreeType::VertexShader ? Value(VariantType::Vector3, TEXT("input.PreSkinnedNormal")) : Value::Zero;
        break;
        // Depth
    case 15:
        value = writeLocal(VariantType::Float, TEXT("distance(ViewPos, input.WorldPosition)"), node);
        break;
        // Tangent
    case 16:
        value = Value(VariantType::Vector3, TEXT("input.TBN[0]"));
        break;
        // Bitangent
    case 17:
        value = Value(VariantType::Vector3, TEXT("input.TBN[1]"));
        break;
        // Camera Position
    case 18:
        value = Value(VariantType::Vector3, TEXT("ViewPos"));
        break;
        // Per Instance Random
    case 19:
        value = Value(VariantType::Float, TEXT("GetPerInstanceRandom(input)"));
        break;
        // Interpolate VS To PS
    case 20:
    {
        const auto input = node->GetBox(0);

        // If used in VS then pass the value from the input box
        if (_treeType == MaterialTreeType::VertexShader)
        {
            value = tryGetValue(input, Value::Zero).AsVector4();
            break;
        }

        // Check if can use more interpolants
        if (_vsToPsInterpolants.Count() == 16)
        {
            OnError(node, box, TEXT("Too many VS to PS interpolants used."));
            value = Value::Zero;
            break;
        }

        // Check if can use interpolants
        const auto layer = GetRootLayer();
        if (!layer || layer->Domain == MaterialDomain::Decal || layer->Domain == MaterialDomain::PostProcess)
        {
            OnError(node, box, TEXT("VS to PS interpolants are not supported in Decal or Post Process materials."));
            value = Value::Zero;
            break;
        }

        // Indicate the interpolator slot usage
        value = Value(VariantType::Vector4, String::Format(TEXT("input.CustomVSToPS[{0}]"), _vsToPsInterpolants.Count()));
        _vsToPsInterpolants.Add(input);
        break;
    }
        // Terrain Holes Mask
    case 21:
    {
        MaterialLayer* baseLayer = GetRootLayer();
        if (baseLayer->Domain == MaterialDomain::Terrain)
            value = Value(VariantType::Float, TEXT("input.HolesMask"));
        else
            value = Value::One;
        break;
    }
        // Terrain Layer Weight
    case 22:
    {
        MaterialLayer* baseLayer = GetRootLayer();
        if (baseLayer->Domain != MaterialDomain::Terrain)
        {
            value = Value::One;
            break;
        }

        const int32 layer = node->Values[0].AsInt;
        if (layer < 0 || layer > 7)
        {
            value = Value::One;
            OnError(node, box, TEXT("Invalid terrain layer index."));
            break;
        }

        const int32 slotIndex = layer / 4;
        const int32 componentIndex = layer % 4;
        value = Value(VariantType::Float, String::Format(TEXT("input.Layers[{0}][{1}]"), slotIndex, componentIndex));
        break;
    }
        // Depth Fade
    case 23:
    {
        // Calculate screen-space UVs
        auto screenUVs = writeLocal(VariantType::Vector2, TEXT("input.SvPosition.xy * ScreenSize.zw"), node);

        // Sample scene depth buffer
        auto sceneDepthTexture = findOrAddSceneTexture(MaterialSceneTextures::SceneDepth);
        auto depthSample = writeLocal(VariantType::Float, String::Format(TEXT("{0}.SampleLevel(SamplerLinearClamp, {1}, 0).x"), sceneDepthTexture.ShaderName, screenUVs.Value), node);

        // Linearize raw device depth
        Value sceneDepth;
        linearizeSceneDepth(node, depthSample, sceneDepth);

        // Calculate pixel depth
        auto posVS = writeLocal(VariantType::Float, TEXT("mul(float4(input.WorldPosition.xyz, 1), ViewMatrix).z"), node);

        // Compute depth difference
        auto depthDiff = writeLocal(VariantType::Float, String::Format(TEXT("{0} * ViewFar - {1}"), sceneDepth.Value, posVS.Value), node);

        auto fadeDistance = tryGetValue(node->GetBox(0), node->Values[0]).AsFloat();

        // Apply smoothing factor and clamp the result
        value = writeLocal(VariantType::Float, String::Format(TEXT("saturate({0} / {1})"), depthDiff.Value, fadeDistance.Value), node);
        break;
    }
        // Material Function
    case 24:
    {
        // Load function asset
        const auto function = Assets.LoadAsync<MaterialFunction>((Guid)node->Values[0]);
        if (!function || function->WaitForLoaded())
        {
            OnError(node, box, TEXT("Missing or invalid function."));
            value = Value::Zero;
            break;
        }

#if 0
        // Prevent recursive calls
        for (int32 i = _callStack.Count() - 1; i >= 0; i--)
        {
            if (_callStack[i]->Type == GRAPH_NODE_MAKE_TYPE(1, 24))
            {
                const auto callFunc = Assets.LoadAsync<MaterialFunction>((Guid)_callStack[i]->Values[0]);
                if (callFunc == function)
                {
                    OnError(node, box, String::Format(TEXT("Recursive call to function '{0}'!"), function->ToString()));
                    value = Value::Zero;
                    return;
                }
            }
        }
#endif

        // Create a instanced version of the function graph
        Graph* graph;
        if (!_functions.TryGet(node, graph))
        {
            graph = New<MaterialGraph>();
            function->LoadSurface((MaterialGraph&)*graph);
            _functions.Add(node, graph);
        }

        // Peek the function output (function->Outputs maps the functions outputs to output nodes indices)
        const int32 outputIndex = box->ID - 16;
        if (outputIndex < 0 || outputIndex >= function->Outputs.Count())
        {
            OnError(node, box, TEXT("Invalid function output box."));
            value = Value::Zero;
            break;
        }
        Node* functionOutputNode = &graph->Nodes[function->Outputs[outputIndex]];
        Box* functionOutputBox = functionOutputNode->TryGetBox(0);

        // Evaluate the function output
        _graphStack.Push(graph);
        value = functionOutputBox && functionOutputBox->HasConnection() ? eatBox(node, functionOutputBox->FirstConnection()) : Value::Zero;
        _graphStack.Pop();
        break;
    }
        // Object Size
    case 25:
        value = Value(VariantType::Vector3, TEXT("GetObjectSize(input)"));
        break;
<<<<<<< HEAD
        // Blend Normals
=======
        // Normal blend
>>>>>>> bcb38dc2
    case 26:
    {
        const auto baseNormal = tryGetValue(node->GetBox(0), Value::Zero).AsVector3();
        const auto additionalNormal = tryGetValue(node->GetBox(1), Value::Zero).AsVector3();
        const String text = String::Format(TEXT("float3((float2({0}.xy) + float2({1}.xy) * 2.0), sqrt(saturate(1.0 - dot((float2({0}.xy) + float2({1}.xy) * 2.0).xy, (float2({0}.xy) + float2({1}.xy) * 2.0).xy))))"), baseNormal.Value, additionalNormal.Value);
        value = writeLocal(ValueType::Vector3, text, node);
        break;
    }
        // Rotator
    case 27:
    {
        auto UV = tryGetValue(node->GetBox(0), Value::Zero).AsVector2();
        auto center = tryGetValue(node->GetBox(1), Value::Zero).AsVector2();
        auto rotationAngle = tryGetValue(node->GetBox(2), Value::Zero).AsFloat();

        const auto x1 = writeLocal(ValueType::Vector2, String::Format(TEXT("({0} * -1) + {1}"), center.Value, UV.Value), node);
        const auto RACosSin = writeLocal(ValueType::Vector2, String::Format(TEXT("float2(cos({0}), sin({0}))"), rotationAngle.Value), node);

        const auto DotB1 = writeLocal(ValueType::Vector2, String::Format(TEXT("float2({0}.x, {0}.y * -1)"), RACosSin.Value), node);
        const auto DotB2 = writeLocal(ValueType::Vector2, String::Format(TEXT("float2({0}.y, {0}.x)"), RACosSin.Value), node);

        value = writeLocal(ValueType::Vector2, String::Format(TEXT("{3} + float2(dot({0},{1}), dot({0},{2}))"), x1.Value, DotB1.Value, DotB2.Value, center.Value), node);
        break;
    }
    default:
        break;
    }
}

void MaterialGenerator::ProcessGroupFunction(Box* box, Node* node, Value& value)
{
    switch (node->TypeID)
    {
        // Function Input
    case 1:
    {
        // Find the function call
        Node* functionCallNode = nullptr;
        ASSERT(_graphStack.Count() >= 2);
        Graph* graph;
        for (int32 i = _callStack.Count() - 1; i >= 0; i--)
        {
            if (_callStack[i]->Type == GRAPH_NODE_MAKE_TYPE(1, 24) && _functions.TryGet(_callStack[i], graph) && _graphStack[_graphStack.Count() - 1] == graph)
            {
                functionCallNode = _callStack[i];
                break;
            }
        }
        if (!functionCallNode)
        {
            OnError(node, box, TEXT("Missing calling function node."));
            value = Value::Zero;
            break;
        }
        const auto function = Assets.LoadAsync<MaterialFunction>((Guid)functionCallNode->Values[0]);
        if (!_functions.TryGet(functionCallNode, graph) || !function)
        {
            OnError(node, box, TEXT("Missing calling function graph."));
            value = Value::Zero;
            break;
        }

        // Peek the input box to use
        int32 inputIndex = -1;
        for (int32 i = 0; i < function->Inputs.Count(); i++)
        {
            if (node->ID == graph->Nodes[function->Inputs[i]].ID)
            {
                inputIndex = i;
                break;
            }
        }
        if (inputIndex < 0 || inputIndex >= function->Inputs.Count())
        {
            OnError(node, box, TEXT("Invalid function input box."));
            value = Value::Zero;
            break;
        }
        Box* functionCallBox = functionCallNode->TryGetBox(inputIndex);
        if (functionCallBox->HasConnection())
        {
            // Use provided input value from the function call
            _graphStack.Pop();
            value = eatBox(node, functionCallBox->FirstConnection());
            _graphStack.Push(graph);
        }
        else
        {
            // Use the default value from the function graph
            value = tryGetValue(node->TryGetBox(1), Value::Zero);
        }
        break;
    }
    default:
        break;
    }
}

#endif<|MERGE_RESOLUTION|>--- conflicted
+++ resolved
@@ -339,11 +339,7 @@
     case 25:
         value = Value(VariantType::Vector3, TEXT("GetObjectSize(input)"));
         break;
-<<<<<<< HEAD
         // Blend Normals
-=======
-        // Normal blend
->>>>>>> bcb38dc2
     case 26:
     {
         const auto baseNormal = tryGetValue(node->GetBox(0), Value::Zero).AsVector3();
