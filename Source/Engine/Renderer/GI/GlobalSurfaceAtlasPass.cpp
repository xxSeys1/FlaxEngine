--- conflicted
+++ resolved
@@ -670,7 +670,17 @@
     _shader = nullptr;
 }
 
-<<<<<<< HEAD
+bool GlobalSurfaceAtlasPass::Get(const RenderBuffers* buffers, BindingData& result)
+{
+    auto* surfaceAtlasData = buffers ? buffers->FindCustomBuffer<GlobalSurfaceAtlasCustomBuffer>(TEXT("GlobalSurfaceAtlas")) : nullptr;
+    if (surfaceAtlasData && surfaceAtlasData->LastFrameUsed + 1 >= Engine::FrameCount) // Allow to use Surface Atlas from the previous frame (not used currently)
+    {
+        result = surfaceAtlasData->Result;
+        return false;
+    }
+    return true;
+}
+
 void GlobalSurfaceAtlasPass::OnCollectDrawCalls(RenderContextBatch& renderContextBatch)
 {
     // Check if Global Surface Atlas will be used this frame
@@ -688,17 +698,6 @@
     auto& surfaceAtlasData = *renderContext.Buffers->GetCustomBuffer<GlobalSurfaceAtlasCustomBuffer>(TEXT("GlobalSurfaceAtlas"));
     _surfaceAtlasData = &surfaceAtlasData;
     surfaceAtlasData.StartDrawing(renderContext, renderContextBatch.EnableAsync);
-=======
-bool GlobalSurfaceAtlasPass::Get(const RenderBuffers* buffers, BindingData& result)
-{
-    auto* surfaceAtlasData = buffers ? buffers->FindCustomBuffer<GlobalSurfaceAtlasCustomBuffer>(TEXT("GlobalSurfaceAtlas")) : nullptr;
-    if (surfaceAtlasData && surfaceAtlasData->LastFrameUsed + 1 >= Engine::FrameCount) // Allow to use Surface Atlas from the previous frame (not used currently)
-    {
-        result = surfaceAtlasData->Result;
-        return false;
-    }
-    return true;
->>>>>>> 0b03a5da
 }
 
 bool GlobalSurfaceAtlasPass::Render(RenderContext& renderContext, GPUContext* context, BindingData& result)
