// Copyright (c) 2012-2022 Wojciech Figat. All rights reserved.

#pragma once

#include "Math.h"
#include "Engine/Core/Formatting.h"
#include "Engine/Core/Templates.h"

struct Double2;
struct Double3;
struct Double4;
struct Quaternion;
struct Matrix;
struct Vector2;
struct Vector4;
struct Color;
class String;
struct Int3;
struct Int4;

/// <summary>
/// Represents a three dimensional mathematical vector.
/// </summary>
API_STRUCT() struct FLAXENGINE_API Vector3
{
DECLARE_SCRIPTING_TYPE_MINIMAL(Vector3);
public:

    union
    {
        struct
        {
            /// <summary>
            /// The X component.
            /// </summary>
            API_FIELD() float X;

            /// <summary>
            /// The Y component.
            /// </summary>
            API_FIELD() float Y;

            /// <summary>
            /// The Z component.
            /// </summary>
            API_FIELD() float Z;
        };

        // Raw values
        float Raw[3];
    };

public:

    // Vector with all components equal zero (0, 0, 0)
    static const Vector3 Zero;

    // Vector with all components equal one (1, 1, 1)
    static const Vector3 One;

    // Vector with all components equal half (0.5, 0.5, 0.5)
    static const Vector3 Half;

    // The X unit vector (1, 0, 0)
    static const Vector3 UnitX;

    // The Y unit vector (0, 1, 0)
    static const Vector3 UnitY;

    // The Z unit vector (0, 0, 1)
    static const Vector3 UnitZ;

    // A unit vector designating up (0, 1, 0)
    static const Vector3 Up;

    // A unit vector designating down (0, -1, 0)
    static const Vector3 Down;

    // A unit vector designating a (-1, 0, 0)
    static const Vector3 Left;

    // A unit vector designating b (1, 0, 0)
    static const Vector3 Right;

    // A unit vector designating forward in a a-handed coordinate system (0, 0, 1)
    static const Vector3 Forward;

    // A unit vector designating backward in a a-handed coordinate system (0, 0, -1)
    static const Vector3 Backward;

    // A minimum Vector3
    static const Vector3 Minimum;

    // A maximum Vector3
    static const Vector3 Maximum;

public:

    /// <summary>
    /// Empty constructor.
    /// </summary>
    Vector3()
    {
    }

    // Init
    // @param xyz Value to assign to the all components
    Vector3(float xyz)
        : X(xyz)
        , Y(xyz)
        , Z(xyz)
    {
    }

    // Init
    // @param x X component value
    // @param y Y component value
    // @param z Z component value
    Vector3(float x, float y, float z)
        : X(x)
        , Y(y)
        , Z(z)
    {
    }

    /// <summary>
    /// Init
    /// </summary>
    /// <param name="v">X, Y and Z components in an array</param>
    explicit Vector3(const float* xyz)
        : X(xyz[0])
        , Y(xyz[1])
        , Z(xyz[2])
    {
    }

    // Init
    // @param xy Vector2 with X and Y components values
    // @param z Z component value
    explicit Vector3(const Vector2& xy, float z);

    // Init
    // @param xy Vector3 value
    explicit Vector3(const Vector2& xy);

    // Init
    // @param xy Int22 with X and Y components values
    // @param z Z component value
    explicit  Vector3(const Int2& xy, float z);

    // Init
    // @param xyz Int3 value
    explicit Vector3(const Int3& xyz);

    // Init
    // @param xyzw Int4 value
    explicit  Vector3(const Int4& xyzw);

    // Init
    // @param xyz Vector4 value
    explicit Vector3(const Vector4& xyz);

    // Init
    // @param xy Double2 with X and Y components values
    // @param z Z component value
    explicit  Vector3(const Double2& xy, float z);

    // Init
    // @param xyz Double3 value
    explicit Vector3(const Double3& xyz);

    // Init
    // @param xyzw Double4 value
    explicit  Vector3(const Double4& xyzw);
    
    // Init
    // @param color Color value
    explicit Vector3(const Color& color);

public:

    String ToString() const;

public:

    // Gets a value indicting whether this instance is normalized
    bool IsNormalized() const
    {
        return Math::IsOne(X * X + Y * Y + Z * Z);
    }

    // Gets a value indicting whether this vector is zero
    bool IsZero() const
    {
        return Math::IsZero(X) && Math::IsZero(Y) && Math::IsZero(Z);
    }

    // Gets a value indicting whether any vector component is zero
    bool IsAnyZero() const
    {
        return Math::IsZero(X) || Math::IsZero(Y) || Math::IsZero(Z);
    }

    // Gets a value indicting whether this vector is one
    bool IsOne() const
    {
        return Math::IsOne(X) && Math::IsOne(Y) && Math::IsOne(Z);
    }

    // Calculates length of the vector
    // @returns Length of the vector
    float Length() const
    {
        return Math::Sqrt(X * X + Y * Y + Z * Z);
    }

    // Calculates the squared length of the vector
    // @returns The squared length of the vector
    float LengthSquared() const
    {
        return X * X + Y * Y + Z * Z;
    }

    // Calculates inverted length of the vector (1 / Length())
    float InvLength() const
    {
        return 1.0f / Length();
    }

    /// <summary>
    /// Calculates a vector with values being absolute values of that vector
    /// </summary>
    /// <returns>Absolute vector</returns>
    Vector3 GetAbsolute() const
    {
        return Vector3(Math::Abs(X), Math::Abs(Y), Math::Abs(Z));
    }

    /// <summary>
    /// Calculates a vector with values being opposite to values of that vector
    /// </summary>
    /// <returns>Negative vector</returns>
    Vector3 GetNegative() const
    {
        return Vector3(-X, -Y, -Z);
    }

    /// <summary>
    /// Calculates a normalized vector that has length equal to 1.
    /// </summary>
    /// <returns>The normalized vector.</returns>
    Vector3 GetNormalized() const
    {
        const float rcp = 1.0f / Length();
        return Vector3(X * rcp, Y * rcp, Z * rcp);
    }

    /// <summary>
    /// Returns average arithmetic of all the components
    /// </summary>
    /// <returns>Average arithmetic of all the components</returns>
    float AverageArithmetic() const
    {
        return (X + Y + Z) * 0.333333334f;
    }

    /// <summary>
    /// Gets sum of all vector components values
    /// </summary>
    /// <returns>Sum of X,Y and Z</returns>
    float SumValues() const
    {
        return X + Y + Z;
    }

    /// <summary>
    /// Returns minimum value of all the components
    /// </summary>
    /// <returns>Minimum value</returns>
    float MinValue() const
    {
        return Math::Min(X, Y, Z);
    }

    /// <summary>
    /// Returns maximum value of all the components
    /// </summary>
    /// <returns>Maximum value</returns>
    float MaxValue() const
    {
        return Math::Max(X, Y, Z);
    }

    /// <summary>
    /// Returns true if vector has one or more components is not a number (NaN)
    /// </summary>
    /// <returns>True if one or more components is not a number (NaN)</returns>
    bool IsNaN() const
    {
        return isnan(X) || isnan(Y) || isnan(Z);
    }

    /// <summary>
    /// Returns true if vector has one or more components equal to +/- infinity
    /// </summary>
    /// <returns>True if one or more components equal to +/- infinity</returns>
    bool IsInfinity() const
    {
        return isinf(X) || isinf(Y) || isinf(Z);
    }

    /// <summary>
    /// Returns true if vector has one or more components equal to +/- infinity or NaN
    /// </summary>
    /// <returns>True if one or more components equal to +/- infinity or NaN</returns>
    bool IsNanOrInfinity() const
    {
        return IsInfinity() || IsNaN();
    }

public:

    /// <summary>
    /// Performs vector normalization (scales vector up to unit length)
    /// </summary>
    void Normalize()
    {
        const float length = Length();
        if (!Math::IsZero(length))
        {
            const float inv = 1.0f / length;
            X *= inv;
            Y *= inv;
            Z *= inv;
        }
    }

    /// <summary>
    /// Performs fast vector normalization (scales vector up to unit length)
    /// </summary>
    void NormalizeFast()
    {
        const float inv = 1.0f / Length();
        X *= inv;
        Y *= inv;
        Z *= inv;
    }

    /// <summary>
    /// Sets all vector components to the absolute values
    /// </summary>
    void Absolute()
    {
        X = Math::Abs(X);
        Y = Math::Abs(Y);
        Z = Math::Abs(Z);
    }

    /// <summary>
    /// Negates all components of that vector
    /// </summary>
    void Negate()
    {
        X = -X;
        Y = -Y;
        Z = -Z;
    }

    /// <summary>
    /// When this vector contains Euler angles (degrees), ensure that angles are between +/-180
    /// </summary>
    void UnwindEuler();

public:

    // Arithmetic operators with Vector3
    Vector3 operator+(const Vector3& b) const
    {
        return Add(*this, b);
    }

    Vector3 operator-(const Vector3& b) const
    {
        return Subtract(*this, b);
    }

    Vector3 operator*(const Vector3& b) const
    {
        return Multiply(*this, b);
    }

    Vector3 operator/(const Vector3& b) const
    {
        return Divide(*this, b);
    }

    Vector3 operator-() const
    {
        return Vector3(-X, -Y, -Z);
    }

    Vector3 operator^(const Vector3& b) const
    {
        return Cross(*this, b);
    }

    float operator|(const Vector3& b) const
    {
        return Dot(*this, b);
    }

    // op= operators with Vector3
    Vector3& operator+=(const Vector3& b)
    {
        *this = Add(*this, b);
        return *this;
    }

    Vector3& operator-=(const Vector3& b)
    {
        *this = Subtract(*this, b);
        return *this;
    }

    Vector3& operator*=(const Vector3& b)
    {
        *this = Multiply(*this, b);
        return *this;
    }

    Vector3& operator/=(const Vector3& b)
    {
        *this = Divide(*this, b);
        return *this;
    }

    // Arithmetic operators with float
    Vector3 operator+(float b) const
    {
        return Add(*this, b);
    }

    Vector3 operator-(float b) const
    {
        return Subtract(*this, b);
    }

    Vector3 operator*(float b) const
    {
        return Multiply(*this, b);
    }

    Vector3 operator/(float b) const
    {
        return Divide(*this, b);
    }

    // op= operators with float
    Vector3& operator+=(float b)
    {
        *this = Add(*this, b);
        return *this;
    }

    Vector3& operator-=(float b)
    {
        *this = Subtract(*this, b);
        return *this;
    }

    Vector3& operator*=(float b)
    {
        *this = Multiply(*this, b);
        return *this;
    }

    Vector3& operator/=(float b)
    {
        *this = Divide(*this, b);
        return *this;
    }

    // Comparison operators
    bool operator==(const Vector3& b) const
    {
        return X == b.X && Y == b.Y && Z == b.Z;
    }

    bool operator!=(const Vector3& b) const
    {
        return X != b.X || Y != b.Y || Z != b.Z;
    }

    bool operator>(const Vector3& b) const
    {
        return X > b.X && Y > b.Y && Z > b.Z;
    }

    bool operator>=(const Vector3& b) const
    {
        return X >= b.X && Y >= b.Y && Z >= b.Z;
    }

    bool operator<(const Vector3& b) const
    {
        return X < b.X && Y < b.Y && Z < b.Z;
    }

    bool operator<=(const Vector3& b) const
    {
        return X <= b.X && Y <= b.Y && Z <= b.Z;
    }

public:

    static bool NearEqual(const Vector3& a, const Vector3& b)
    {
        return Math::NearEqual(a.X, b.X) && Math::NearEqual(a.Y, b.Y) && Math::NearEqual(a.Z, b.Z);
    }

    static bool NearEqual(const Vector3& a, const Vector3& b, float epsilon)
    {
        return Math::NearEqual(a.X, b.X, epsilon) && Math::NearEqual(a.Y, b.Y, epsilon) && Math::NearEqual(a.Z, b.Z, epsilon);
    }

public:

    static void Add(const Vector3& a, const Vector3& b, Vector3& result)
    {
        result.X = a.X + b.X;
        result.Y = a.Y + b.Y;
        result.Z = a.Z + b.Z;
    }

    static Vector3 Add(const Vector3& a, const Vector3& b)
    {
        Vector3 result;
        Add(a, b, result);
        return result;
    }

    static void Subtract(const Vector3& a, const Vector3& b, Vector3& result)
    {
        result.X = a.X - b.X;
        result.Y = a.Y - b.Y;
        result.Z = a.Z - b.Z;
    }

    static Vector3 Subtract(const Vector3& a, const Vector3& b)
    {
        Vector3 result;
        Subtract(a, b, result);
        return result;
    }

    static Vector3 Multiply(const Vector3& a, const Vector3& b)
    {
        return Vector3(a.X * b.X, a.Y * b.Y, a.Z * b.Z);
    }

    static void Multiply(const Vector3& a, const Vector3& b, Vector3& result)
    {
        result = Vector3(a.X * b.X, a.Y * b.Y, a.Z * b.Z);
    }

    static Vector3 Multiply(const Vector3& a, float b)
    {
        return Vector3(a.X * b, a.Y * b, a.Z * b);
    }

    static Vector3 Divide(const Vector3& a, const Vector3& b)
    {
        return Vector3(a.X / b.X, a.Y / b.Y, a.Z / b.Z);
    }

    static void Divide(const Vector3& a, const Vector3& b, Vector3& result)
    {
        result = Vector3(a.X / b.X, a.Y / b.Y, a.Z / b.Z);
    }

    static Vector3 Divide(const Vector3& a, float b)
    {
        return Vector3(a.X / b, a.Y / b, a.Z / b);
    }

    static Vector3 Floor(const Vector3& v);
    static Vector3 Frac(const Vector3& v);

public:

    // Restricts a value to be within a specified range
    // @param value The value to clamp
    // @param min The minimum value,
    // @param max The maximum value
    // @returns Clamped value
    static Vector3 Clamp(const Vector3& value, const Vector3& min, const Vector3& max)
    {
        return Vector3(Math::Clamp(value.X, min.X, max.X), Math::Clamp(value.Y, min.Y, max.Y), Math::Clamp(value.Z, min.Z, max.Z));
    }

    // Restricts a value to be within a specified range
    // @param value The value to clamp
    // @param min The minimum value,
    // @param max The maximum value
    // @param result When the method completes, contains the clamped value
    static void Clamp(const Vector3& value, const Vector3& min, const Vector3& max, Vector3& result)
    {
        result = Vector3(Math::Clamp(value.X, min.X, max.X), Math::Clamp(value.Y, min.Y, max.Y), Math::Clamp(value.Z, min.Z, max.Z));
    }

    // Calculates the distance between two vectors
    // @param value1 The first vector
    // @param value2 The second vector
    // @returns The distance between the two vectors
    static float Distance(const Vector3& value1, const Vector3& value2)
    {
        const float x = value1.X - value2.X;
        const float y = value1.Y - value2.Y;
        const float z = value1.Z - value2.Z;
        return Math::Sqrt(x * x + y * y + z * z);
    }

    // Calculates the squared distance between two vectors
    // @param value1 The first vector
    // @param value2 The second vector
    // @returns The squared distance between the two vectors
    static float DistanceSquared(const Vector3& value1, const Vector3& value2)
    {
        const float x = value1.X - value2.X;
        const float y = value1.Y - value2.Y;
        const float z = value1.Z - value2.Z;
        return x * x + y * y + z * z;
    }

    // Performs vector normalization (scales vector up to unit length)
    // @param inout Input vector to normalize
    // @returns Output vector that is normalized (has unit length)
    static Vector3 Normalize(const Vector3& input)
    {
        Vector3 output = input;
        const float length = input.Length();
<<<<<<< HEAD
        if (!Math::IsZero(length))
=======
        if (Math::Abs(length) >= ZeroTolerance)
>>>>>>> b780e33a
        {
            const float inv = 1.0f / length;
            output.X *= inv;
            output.Y *= inv;
            output.Z *= inv;
        }
        return output;
    }

    // Performs vector normalization (scales vector up to unit length). This is a faster version that does not performs check for length equal 0 (it assumes that input vector is not empty).
    // @param inout Input vector to normalize (cannot be zero).
    // @returns Output vector that is normalized (has unit length)
    static Vector3 NormalizeFast(const Vector3& input)
    {
        const float inv = 1.0f / input.Length();
        return Vector3(input.X * inv, input.Y * inv, input.Z * inv);
    }

    // Performs vector normalization (scales vector up to unit length)
    // @param inout Input vector to normalize
    // @param output Output vector that is normalized (has unit length)
    static FORCE_INLINE void Normalize(const Vector3& input, Vector3& result)
    {   
        result = Normalize(input);
    }

    // dot product with another vector
    static float Dot(const Vector3& a, const Vector3& b)
    {
        return a.X * b.X + a.Y * b.Y + a.Z * b.Z;
    }

    // Calculates the cross product of two vectors
    // @param a First source vector
    // @param b Second source vector
    // @param result When the method completes, contains the cross product of the two vectors
    static void Cross(const Vector3& a, const Vector3& b, Vector3& result)
    {
        result = Vector3(a.Y * b.Z - a.Z * b.Y,a.Z * b.X - a.X * b.Z,a.X * b.Y - a.Y * b.X);
    }

    // Calculates the cross product of two vectors
    // @param a First source vector
    // @param b Second source vector
    // @returns Cross product of the two vectors
    static Vector3 Cross(const Vector3& a, const Vector3& b)
    {
        return Vector3(a.Y * b.Z - a.Z * b.Y,a.Z * b.X - a.X * b.Z,a.X * b.Y - a.Y * b.X);
    }

    // Performs a linear interpolation between two vectors
    // @param start Start vector
    // @param end End vector
    // @param amount Value between 0 and 1 indicating the weight of end
    // @param result When the method completes, contains the linear interpolation of the two vectors
    static void Lerp(const Vector3& start, const Vector3& end, float amount, Vector3& result)
    {
        result.X = Math::Lerp(start.X, end.X, amount);
        result.Y = Math::Lerp(start.Y, end.Y, amount);
        result.Z = Math::Lerp(start.Z, end.Z, amount);
    }

    // <summary>
    // Performs a linear interpolation between two vectors.
    // </summary>
    // @param start Start vector,
    // @param end End vector,
    // @param amount Value between 0 and 1 indicating the weight of @paramref end"/>,
    // @returns The linear interpolation of the two vectors
    static Vector3 Lerp(const Vector3& start, const Vector3& end, float amount)
    {
        Vector3 result;
        Lerp(start, end, amount, result);
        return result;
    }

    // Performs a cubic interpolation between two vectors
    // @param start Start vector
    // @param end End vector
    // @param amount Value between 0 and 1 indicating the weight of end
    // @param result When the method completes, contains the cubic interpolation of the two vectors
    static void SmoothStep(const Vector3& start, const Vector3& end, float amount, Vector3& result)
    {
        amount = Math::SmoothStep(amount);
        Lerp(start, end, amount, result);
    }

    // Performs a Hermite spline interpolation.
    // @param value1 First source position vector
    // @param tangent1 First source tangent vector
    // @param value2 Second source position vector
    // @param tangent2 Second source tangent vector
    // @param amount Weighting factor,
    // @param result When the method completes, contains the result of the Hermite spline interpolation,
    static void Hermite(const Vector3& value1, const Vector3& tangent1, const Vector3& value2, const Vector3& tangent2, float amount, Vector3& result);

    // Returns the reflection of a vector off a surface that has the specified normal
    // @param vector The source vector
    // @param normal Normal of the surface
    // @param result When the method completes, contains the reflected vector
    static void Reflect(const Vector3& vector, const Vector3& normal, Vector3& result);

    // Transforms a 3D vector by the given Quaternion rotation
    // @param vector The vector to rotate
    // @param rotation The Quaternion rotation to apply
    // @param result When the method completes, contains the transformed Vector4
    static void Transform(const Vector3& vector, const Quaternion& rotation, Vector3& result);

    // Transforms a 3D vector by the given Quaternion rotation
    // @param vector The vector to rotate
    // @param rotation The Quaternion rotation to apply
    // @returns The transformed Vector4
    static Vector3 Transform(const Vector3& vector, const Quaternion& rotation);

    // Transforms a 3D vector by the given matrix
    // @param vector The source vector
    // @param transform The transformation matrix
    // @param result When the method completes, contains the transformed Vector3
    static void Transform(const Vector3& vector, const Matrix& transform, Vector3& result);

    // Transforms a 3D vectors by the given matrix
    // @param vectors The source vectors
    // @param transform The transformation matrix
    // @param results When the method completes, contains the transformed Vector3s
    // @param vectorsCount Amount of vectors to transform
    static void Transform(const Vector3* vectors, const Matrix& transform, Vector3* results, int32 vectorsCount);

    // Transforms a 3D vector by the given matrix
    // @param vector The source vector
    // @param transform The transformation matrix
    // @returns Transformed Vector3
    static Vector3 Transform(const Vector3& vector, const Matrix& transform);

    // Transforms a 3D vector by the given matrix
    // @param vector The source vector
    // @param transform The transformation matrix
    // @param result When the method completes, contains the transformed Vector4
    static void Transform(const Vector3& vector, const Matrix& transform, Vector4& result);

    // Performs a coordinate transformation using the given matrix
    // @param coordinate The coordinate vector to transform
    // @param transform The transformation matrix
    // @param result When the method completes, contains the transformed coordinates
    static void TransformCoordinate(const Vector3& coordinate, const Matrix& transform, Vector3& result);

    // Performs a normal transformation using the given matrix
    // @param normal The normal vector to transform
    // @param transform The transformation matrix
    // @param result When the method completes, contains the transformed normal
    static void TransformNormal(const Vector3& normal, const Matrix& transform, Vector3& result);

    // Returns a vector containing the largest components of the specified vectors
    // @param a The first source vector
    // @param b The second source vector
    // @param result When the method completes, contains an new vector composed of the largest components of the source vectors
    static Vector3 Max(const Vector3& a, const Vector3& b)
    {
        return Vector3(a.X > b.X ? a.X : b.X, a.Y > b.Y ? a.Y : b.Y, a.Z > b.Z ? a.Z : b.Z);
    }

    // Returns a vector containing the smallest components of the specified vectors
    // @param a The first source vector
    // @param b The second source vector
    // @param result When the method completes, contains an new vector composed of the smallest components of the source vectors
    static Vector3 Min(const Vector3& a, const Vector3& b)
    {
        return Vector3(a.X < b.X ? a.X : b.X, a.Y < b.Y ? a.Y : b.Y, a.Z < b.Z ? a.Z : b.Z);
    }

    // Returns a vector containing the largest components of the specified vectors
    // @param a The first source vector
    // @param b The second source vector
    // @param result When the method completes, contains an new vector composed of the largest components of the source vectors
    static void Max(const Vector3& a, const Vector3& b, Vector3& result)
    {
        result = Vector3(a.X > b.X ? a.X : b.X, a.Y > b.Y ? a.Y : b.Y, a.Z > b.Z ? a.Z : b.Z);
    }

    // Returns a vector containing the smallest components of the specified vectors
    // @param a The first source vector
    // @param b The second source vector
    // @param result When the method completes, contains an new vector composed of the smallest components of the source vectors
    static void Min(const Vector3& a, const Vector3& b, Vector3& result)
    {
        result = Vector3(a.X < b.X ? a.X : b.X, a.Y < b.Y ? a.Y : b.Y, a.Z < b.Z ? a.Z : b.Z);
    }

    /// <summary>
    /// Projects a vector onto another vector.
    /// </summary>
    /// <param name="vector">The vector to project.</param>
    /// <param name="onNormal">The projection normal vector.</param>
    /// <returns>The projected vector.</returns>
    static Vector3 Project(const Vector3& vector, const Vector3& onNormal);

    /// <summary>
    /// Projects a vector onto a plane defined by a normal orthogonal to the plane.
    /// </summary>
    /// <param name="vector">The vector to project.</param>
    /// <param name="planeNormal">The plane normal vector.</param>
    /// <returns>The projected vector.</returns>
    static Vector3 ProjectOnPlane(const Vector3& vector, const Vector3& planeNormal)
    {
        return vector - Project(vector, planeNormal);
    }

    // Projects a 3D vector from object space into screen space
    // @param vector The vector to project
    // @param x The X position of the viewport
    // @param y The Y position of the viewport
    // @param width The width of the viewport
    // @param height The height of the viewport
    // @param minZ The minimum depth of the viewport
    // @param maxZ The maximum depth of the viewport
    // @param worldViewProjection The combined world-view-projection matrix
    // @param result When the method completes, contains the vector in screen space
    static void Project(const Vector3& vector, float x, float y, float width, float height, float minZ, float maxZ, const Matrix& worldViewProjection, Vector3& result);

    // Projects a 3D vector from object space into screen space
    // @param vector The vector to project
    // @param x The X position of the viewport
    // @param y The Y position of the viewport
    // @param width The width of the viewport
    // @param height The height of the viewport
    // @param minZ The minimum depth of the viewport
    // @param maxZ The maximum depth of the viewport
    // @param worldViewProjection The combined world-view-projection matrix
    // @returns The vector in screen space
    static Vector3 Project(const Vector3& vector, float x, float y, float width, float height, float minZ, float maxZ, const Matrix& worldViewProjection)
    {
        Vector3 result;
        Project(vector, x, y, width, height, minZ, maxZ, worldViewProjection, result);
        return result;
    }

    // Projects a 3D vector from screen space into object space
    // @param vector The vector to project
    // @param x The X position of the viewport
    // @param y The Y position of the viewport
    // @param width The width of the viewport
    // @param height The height of the viewport
    // @param minZ The minimum depth of the viewport
    // @param maxZ The maximum depth of the viewport
    // @param worldViewProjection The combined world-view-projection matrix
    // @param result When the method completes, contains the vector in object space
    static void Unproject(const Vector3& vector, float x, float y, float width, float height, float minZ, float maxZ, const Matrix& worldViewProjection, Vector3& result);

    // Projects a 3D vector from screen space into object space
    // @param vector The vector to project
    // @param x The X position of the viewport
    // @param y The Y position of the viewport
    // @param width The width of the viewport
    // @param height The height of the viewport
    // @param minZ The minimum depth of the viewport
    // @param maxZ The maximum depth of the viewport
    // @param worldViewProjection The combined world-view-projection matrix
    // @returns The vector in object space
    static Vector3 Unproject(const Vector3& vector, float x, float y, float width, float height, float minZ, float maxZ, const Matrix& worldViewProjection)
    {
        Vector3 result;
        Unproject(vector, x, y, width, height, minZ, maxZ, worldViewProjection, result);
        return result;
    }

    /// <summary>
    /// Creates an orthonormal basis from a basis with at least two orthogonal vectors.
    /// </summary>
    /// <param name="xAxis">The X axis.</param>
    /// <param name="yAxis">The y axis.</param>
    /// <param name="zAxis">The z axis.</param>
    static void CreateOrthonormalBasis(Vector3& xAxis, Vector3& yAxis, Vector3& zAxis);

    /// <summary>
    /// Finds the best arbitrary axis vectors to represent U and V axes of a plane, by using this vector as the normal of the plane.
    /// </summary>
    /// <param name="firstAxis">The reference to first axis.</param>
    /// <param name="secondAxis">The reference to second axis.</param>
    void FindBestAxisVectors(Vector3& firstAxis, Vector3& secondAxis) const;

    static Vector3 Round(const Vector3& v)
    {
        return Vector3(
            Math::Round(v.X),
            Math::Round(v.Y),
            Math::Round(v.Z)
        );
    }

    static Vector3 Ceil(const Vector3& v)
    {
        return Vector3(
            Math::Ceil(v.X),
            Math::Ceil(v.Y),
            Math::Ceil(v.Z)
        );
    }

    static Vector3 Abs(const Vector3& v)
    {
        return Vector3(Math::Abs(v.X), Math::Abs(v.Y), Math::Abs(v.Z));
    }

    /// <summary>
    /// Calculates the area of the triangle.
    /// </summary>
    /// <param name="v0">The first triangle vertex.</param>
    /// <param name="v1">The second triangle vertex.</param>
    /// <param name="v2">The third triangle vertex.</param>
    /// <returns>The triangle area.</returns>
    static float TriangleArea(const Vector3& v0, const Vector3& v1, const Vector3& v2);

    /// <summary>
    /// Calculates the angle (in radians) between from and to. This is always the smallest value.
    /// </summary>
    /// <param name="from">The first vector.</param>
    /// <param name="to">The second vector.</param>
    /// <returns>The angle (in radians).</returns>
    static float Angle(const Vector3& from, const Vector3& to);

};

inline Vector3 operator+(float a, const Vector3& b)
{
    return b + a;
}

inline Vector3 operator-(float a, const Vector3& b)
{
    return Vector3(a) - b;
}

inline Vector3 operator*(float a, const Vector3& b)
{
    return b * a;
}

inline Vector3 operator/(float a, const Vector3& b)
{
    return Vector3(a) / b;
}

namespace Math
{
    FORCE_INLINE static bool NearEqual(const Vector3& a, const Vector3& b)
    {
        return Vector3::NearEqual(a, b);
    }
}

template<>
struct TIsPODType<Vector3>
{
    enum { Value = true };
};

DEFINE_DEFAULT_FORMATTING(Vector3, "X:{0} Y:{1} Z:{2}", v.X, v.Y, v.Z);<|MERGE_RESOLUTION|>--- conflicted
+++ resolved
@@ -639,11 +639,7 @@
     {
         Vector3 output = input;
         const float length = input.Length();
-<<<<<<< HEAD
-        if (!Math::IsZero(length))
-=======
         if (Math::Abs(length) >= ZeroTolerance)
->>>>>>> b780e33a
         {
             const float inv = 1.0f / length;
             output.X *= inv;
