--- conflicted
+++ resolved
@@ -3954,7 +3954,6 @@
         default: ;
         }
         break;
-<<<<<<< HEAD
     case VariantType::Enum:
         switch (to.Type)
         {
@@ -3974,7 +3973,6 @@
             return Variant((double)v.AsEnum);
         }
         break;
-=======
     case VariantType::Null:
         switch (to.Type)
         {
@@ -3992,7 +3990,6 @@
         default:
             return false;
         }
->>>>>>> f17d6f62
     default: ;
     }
     LOG(Error, "Cannot cast Variant from {0} to {1}", v.Type, to);
