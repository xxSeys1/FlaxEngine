--- conflicted
+++ resolved
@@ -1187,17 +1187,9 @@
             {
                 Guid tmpId;
                 if (_prefabObjectID.IsValid())
-                {
                     LOG(Warning, "Missing parent actor {0} for \'{1}\', prefab object {2}", parentId, ToString(), _prefabObjectID);
-<<<<<<< HEAD
-                }
-                else
-                {
-=======
                 else if (!modifier->IdsMapping.TryGet(parentId, tmpId) || tmpId.IsValid()) // Skip warning if object was mapped to empty id (intentionally ignored)
->>>>>>> 47670251
                     LOG(Warning, "Missing parent actor {0} for \'{1}\'", parentId, ToString());
-                }
             }
         }
     }
