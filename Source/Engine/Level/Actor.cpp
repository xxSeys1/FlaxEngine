// Copyright (c) 2012-2023 Wojciech Figat. All rights reserved.

#include "Actor.h"
#include "ActorsCache.h"
#include "Level.h"
#include "SceneObjectsFactory.h"
#include "Scene/Scene.h"
#include "Prefabs/Prefab.h"
#include "Prefabs/PrefabManager.h"
#include "Engine/Core/Log.h"
#include "Engine/Scripting/Script.h"
#include "Engine/Scripting/ManagedCLR/MClass.h"
#include "Engine/Threading/Threading.h"
#include "Engine/Content/Content.h"
#include "Engine/Core/Cache.h"
#include "Engine/Core/Collections/CollectionPoolCache.h"
#include "Engine/Debug/Exceptions/JsonParseException.h"
#include "Engine/Graphics/RenderTask.h"
#include "Engine/Graphics/RenderView.h"
#include "Engine/Physics/Physics.h"
#include "Engine/Profiler/ProfilerCPU.h"
#include "Engine/Scripting/Scripting.h"
#include "Engine/Serialization/ISerializeModifier.h"
#include "Engine/Serialization/Serialization.h"
#include "Engine/Serialization/JsonWriters.h"
#include "Engine/Serialization/MemoryReadStream.h"
#include "Engine/Serialization/MemoryWriteStream.h"

#if USE_EDITOR
#include "Editor/Editor.h"
#define CHECK_EXECUTE_IN_EDITOR if (Editor::IsPlayMode || script->_executeInEditor)
#else
#define CHECK_EXECUTE_IN_EDITOR
#endif

#define ACTOR_ORIENTATION_EPSILON 0.000000001f

namespace
{
    Actor* GetChildByPrefabObjectId(Actor* a, const Guid& prefabObjectId)
    {
        Actor* result = nullptr;
        for (int32 i = 0; i < a->Children.Count(); i++)
        {
            if (a->Children[i]->GetPrefabObjectID() == prefabObjectId)
            {
                result = a->Children[i];
                break;
            }
        }
        return result;
    }

    Script* GetScriptByPrefabObjectId(Actor* a, const Guid& prefabObjectId)
    {
        Script* result = nullptr;
        for (int32 i = 0; i < a->Scripts.Count(); i++)
        {
            if (a->Scripts[i]->GetPrefabObjectID() == prefabObjectId)
            {
                result = a->Scripts[i];
                break;
            }
        }
        return result;
    }
}

Actor::Actor(const SpawnParams& params)
    : SceneObject(params)
    , _isActive(true)
    , _isActiveInHierarchy(true)
    , _isPrefabRoot(false)
    , _isEnabled(false)
    , _layer(0)
    , _staticFlags(StaticFlags::FullyStatic)
    , _localTransform(Transform::Identity)
    , _transform(Transform::Identity)
    , _sphere(BoundingSphere::Empty)
    , _box(BoundingBox::Zero)
    , _scene(nullptr)
    , _physicsScene(nullptr)
    , HideFlags(HideFlags::None)
{
    _drawNoCulling = 0;
    _drawCategory = 0;
}

SceneRendering* Actor::GetSceneRendering() const
{
    return &GetScene()->Rendering;
}

void Actor::SetSceneInHierarchy(Scene* scene)
{
    _scene = scene;

    for (int32 i = 0; i < Children.Count(); i++)
    {
        Children[i]->SetSceneInHierarchy(scene);
    }
}

void Actor::OnEnableInHierarchy()
{
    if (IsActiveInHierarchy() && GetScene() && !_isEnabled)
    {
        OnEnable();

        for (int32 i = 0; i < Children.Count(); i++)
        {
            Children[i]->OnEnableInHierarchy();
        }
    }
}

void Actor::OnDisableInHierarchy()
{
    if (IsActiveInHierarchy() && GetScene() && _isEnabled)
    {
        for (int32 i = 0; i < Children.Count(); i++)
        {
            Children[i]->OnDisableInHierarchy();
        }

        OnDisable();
    }
}

bool Actor::IsSubClassOf(const Actor* object, const MClass* klass)
{
    return object->GetClass()->IsSubClassOf(klass);
}

bool Actor::IsSubClassOf(const Script* object, const MClass* klass)
{
    return object->GetClass()->IsSubClassOf(klass);
}

String Actor::ToString() const
{
    auto& type = GetType();
    return String::Format(TEXT("{0} ({1}; {2})"), _name, type.ToString(), _id);
}

void Actor::OnDeleteObject()
{
    // Check if actor is still in game (eg. user deletes actor object via Object.Delete)
    if (IsDuringPlay())
    {
        // Check if parent is still during game (eg. user removes child actor but rest is still in game)
        const bool isParentInPlay = _parent && _parent->IsDuringPlay();
        if (isParentInPlay)
        {
            // Call event on object removed from the game (only from th top object, don't call it for children of the tree)
            Level::callActorEvent(Level::ActorEventType::OnActorDeleted, this, nullptr);
        }

        // Note: endPlay will remove managed instance
        EndPlay();

        if (isParentInPlay)
        {
            // Unlink from the parent
            _parent->Children.RemoveKeepOrder(this);
            _parent = nullptr;
            _scene = nullptr;
        }
    }
    else if (_parent)
    {
        // Unlink from the parent
        _parent->Children.RemoveKeepOrder(this);
        _parent = nullptr;
        _scene = nullptr;
    }

    // Ensure to exit gameplay in a valid way
    ASSERT(!IsDuringPlay());
#if BUILD_DEBUG || BUILD_DEVELOPMENT
    ASSERT(!_isEnabled);
#endif

    // Fire event
    Deleted(this);

    // Delete children
#if BUILD_DEBUG
    int32 callsCheck = Children.Count();
#endif
    for (int32 i = 0; i < Children.Count(); i++)
    {
        auto child = Children[i];
        ASSERT(child->_parent == this);
        child->_parent = nullptr;
        child->DeleteObject();
    }
#if BUILD_DEBUG
    ASSERT(callsCheck == Children.Count());
#endif
    Children.Clear();

    // Delete scripts
#if BUILD_DEBUG
    callsCheck = Scripts.Count();
#endif
    for (int32 i = 0; i < Scripts.Count(); i++)
    {
        auto script = Scripts[i];
        ASSERT(script->_parent == this);
        script->_parent = nullptr;
        script->DeleteObject();
    }
#if BUILD_DEBUG
    ASSERT(callsCheck == Scripts.Count());
#endif
    Scripts.Clear();

    // Cleanup prefab link
    if (_isPrefabRoot)
    {
        _isPrefabRoot = 0;
#if USE_EDITOR
        ScopeLock lock(PrefabManager::PrefabsReferencesLocker);
        PrefabManager::PrefabsReferences[_prefabID].Remove(this);
#endif
    }
    _prefabID = Guid::Empty;
    _prefabObjectID = Guid::Empty;

    // Base
    SceneObject::OnDeleteObject();
}

const Guid& Actor::GetSceneObjectId() const
{
    return GetID();
}

void Actor::SetParent(Actor* value, bool worldPositionsStays, bool canBreakPrefabLink)
{
    // Check if value won't change
    if (_parent == value)
        return;
    if (IsDuringPlay() && !IsInMainThread())
    {
        LOG(Error, "Editing scene hierarchy is only allowed on a main thread.");
        return;
    }
#if USE_EDITOR || !BUILD_RELEASE
    if (Is<Scene>())
    {
        LOG(Error, "Cannot change parent of the Scene. Use Level to manage scenes.");
        return;
    }
#endif

    // Peek the previous state
    const Transform prevTransform = _transform;
    const bool wasActiveInTree = IsActiveInHierarchy();
    const auto prevParent = _parent;
    const auto prevScene = _scene;
    const auto newScene = value ? value->_scene : nullptr;

    // Detect it actor is not in a game but new parent is already in a game (we should spawn it)
    const bool isBeingSpawned = !IsDuringPlay() && newScene && value->IsDuringPlay();

    // Handle changing scene (unregister from it)
    const bool isSceneChanging = prevScene != newScene;
    if (prevScene && isSceneChanging && wasActiveInTree)
    {
        OnDisableInHierarchy();
    }

    Level::ScenesLock.Lock();

    // Unlink from the old one
    if (_parent)
    {
        _parent->Children.RemoveKeepOrder(this);
    }

    // Set value
    _parent = value;

    // Link to the new one
    if (_parent)
    {
        _parent->Children.Add(this);
    }

    // Sync scene change if need to
    if (isSceneChanging)
    {
        SetSceneInHierarchy(newScene);
    }

    Level::ScenesLock.Unlock();

    // Cache flag
    _isActiveInHierarchy = _isActive && (_parent == nullptr || _parent->IsActiveInHierarchy());

    // Break prefab link for non-root prefab instance objects
    if (HasPrefabLink() && !_isPrefabRoot && IsDuringPlay() && canBreakPrefabLink)
    {
        BreakPrefabLink();
    }

    // Update the transform
    if (worldPositionsStays)
    {
        if (_parent)
        {
            _parent->GetTransform().WorldToLocal(prevTransform, _localTransform);
        }
        else
        {
            _localTransform = prevTransform;
        }
    }

    // Fire events
    OnParentChanged();
    if (wasActiveInTree != IsActiveInHierarchy())
        OnActiveInTreeChanged();
    OnTransformChanged();
    if (newScene && isSceneChanging && !isBeingSpawned && IsActiveInHierarchy())
    {
        // Handle scene changing c.d. (register to the new one)
        OnEnableInHierarchy();
    }
    //if (_isDuringPlay)
    if (!isBeingSpawned)
        Level::callActorEvent(Level::ActorEventType::OnActorParentChanged, this, prevParent);

    // Spawn
    if (isBeingSpawned)
    {
        ASSERT(_parent != nullptr && GetScene() != nullptr);

        // Fire events
        InitializeHierarchy();
        {
            SceneBeginData beginData;
            BeginPlay(&beginData);
            beginData.OnDone();
        }
        Level::callActorEvent(Level::ActorEventType::OnActorSpawned, this, nullptr);
    }
}

void Actor::SetParent(Actor* value, bool canBreakPrefabLink)
{
    SetParent(value, false, canBreakPrefabLink);
}

int32 Actor::GetOrderInParent() const
{
    return _parent ? _parent->Children.Find((Actor*)this) : INVALID_INDEX;
}

void Actor::SetOrderInParent(int32 index)
{
    if (!_parent)
        return;

    // Cache data
    auto& parentChildren = _parent->Children;
    const int32 currentIndex = parentChildren.Find(this);
    ASSERT(currentIndex != INVALID_INDEX);

    // Check if index will change
    if (currentIndex != index)
    {
        parentChildren.RemoveAtKeepOrder(currentIndex);

        // Check if index is invalid
        if (index < 0 || index >= parentChildren.Count())
        {
            // Append at the end
            parentChildren.Add(this);
        }
        else
        {
            // Change order
            parentChildren.Insert(index, this);
        }

        // Fire event
        OnOrderInParentChanged();
    }
}

Actor* Actor::GetChild(int32 index) const
{
    CHECK_RETURN(index >= 0 && index < Children.Count(), nullptr);
    return Children[index];
}

Actor* Actor::GetChild(const StringView& name) const
{
    for (int32 i = 0; i < Children.Count(); i++)
    {
        if (Children[i]->GetName() == name)
            return Children[i];
    }
    return nullptr;
}

Actor* Actor::GetChild(const MClass* type) const
{
    CHECK_RETURN(type, nullptr);
    for (auto child : Children)
    {
        if (child->GetClass()->IsSubClassOf(type))
            return child;
    }
    return nullptr;
}

Array<Actor*> Actor::GetChildren(const MClass* type) const
{
    Array<Actor*> result;
    for (auto child : Children)
        if (child->GetClass()->IsSubClassOf(type))
            result.Add(child);
    return result;
}

void Actor::DestroyChildren(float timeLeft)
{
    Array<Actor*> children = Children;
    const bool useGameTime = timeLeft > ZeroTolerance;
    for (Actor* child : children)
    {
        child->SetParent(nullptr, false, false);
        child->DeleteObject(timeLeft, useGameTime);
    }
}

const String& Actor::GetLayerName() const
{
    return Level::Layers[_layer];
}

void Actor::SetLayerName(const StringView& value)
{
    for (int32 i = 0; i < 32; i++)
    {
        if (Level::Layers[i] == value)
        {
            SetLayer(i);
            return;
        }
    }
    LOG(Warning, "Unknown layer name '{0}'", value);
}

void Actor::SetLayerNameRecursive(const StringView& value)
{
    for (int32 i = 0; i < 32; i++)
    {
        if (Level::Layers[i] == value)
        {
            SetLayerRecursive(i);
            return;
        }
    }
    LOG(Warning, "Unknown layer name '{0}'", value);
}

bool Actor::HasTag() const
{
    return Tags.Count() != 0;
}

bool Actor::HasTag(const Tag& tag) const
{
    return Tags.Contains(tag);
}

bool Actor::HasTag(const StringView& tag) const
{
    return Tags.Contains(tag);
}

void Actor::AddTag(const Tag& tag)
{
    Tags.AddUnique(tag);
}

<<<<<<< HEAD
void Actor::AddTagRecursive(const Tag& tag)
{
    for (const auto& child : Children)
        child->AddTagRecursive(tag);
    Tags.AddUnique(tag);
=======
void Actor::RemoveTag(const Tag& tag)
{
    Tags.Remove(tag);
>>>>>>> 328bfa83
}

PRAGMA_DISABLE_DEPRECATION_WARNINGS

const String& Actor::GetTag() const
{
    return Tags.Count() != 0 ? Tags[0].ToString() : String::Empty;
}

void Actor::SetTag(const StringView& value)
{
    const Tag tag = Tags::Get(value);
    Tags.Set(&tag, 1);
}

PRAGMA_ENABLE_DEPRECATION_WARNINGS

void Actor::SetLayer(int32 layerIndex)
{
    layerIndex = Math::Clamp(layerIndex, 0, 31);
    if (layerIndex == _layer)
        return;
    _layer = layerIndex;
    OnLayerChanged();
}

void Actor::SetLayerRecursive(int32 layerIndex)
{
    layerIndex = Math::Clamp(layerIndex, 0, 31);
    for (const auto& child : Children)
        child->SetLayerRecursive(layerIndex);
    if (layerIndex == _layer)
        return;
    _layer = layerIndex;
    OnLayerChanged();
}

void Actor::SetName(const StringView& value)
{
    if (_name == value)
        return;
    _name = value;
    if (GetScene())
        Level::callActorEvent(Level::ActorEventType::OnActorNameChanged, this, nullptr);
}

Script* Actor::GetScript(int32 index) const
{
    CHECK_RETURN(index >= 0 && index < Scripts.Count(), nullptr);
    return Scripts[index];
}

Script* Actor::GetScript(const MClass* type) const
{
    CHECK_RETURN(type, nullptr);
    if (type->IsInterface())
    {
        for (auto script : Scripts)
        {
            if (script->GetClass()->HasInterface(type))
                return script;
        }
    }
    else
    {
        for (auto script : Scripts)
        {
            if (script->GetClass()->IsSubClassOf(type))
                return script;
        }
    }
    return nullptr;
}

Array<Script*> Actor::GetScripts(const MClass* type) const
{
    Array<Script*> result;
    if (type->IsInterface())
    {
        for (auto script : Scripts)
            if (script->GetClass()->HasInterface(type))
                result.Add(script);
    }
    else
    {
        for (auto script : Scripts)
            if (script->GetClass()->IsSubClassOf(type))
                result.Add(script);
    }
    return result;
}

void Actor::SetIsActive(bool value)
{
    if (value != GetIsActive())
    {
        _isActive = value;
        OnActiveChanged();
    }
}

void Actor::SetStaticFlags(StaticFlags value)
{
    _staticFlags = value;
}

void Actor::SetTransform(const Transform& value)
{
    CHECK(!value.IsNanOrInfinity());
    if (!(Vector3::NearEqual(_transform.Translation, value.Translation) && Quaternion::NearEqual(_transform.Orientation, value.Orientation, ACTOR_ORIENTATION_EPSILON) && Float3::NearEqual(_transform.Scale, value.Scale)))
    {
        if (_parent)
            _parent->GetTransform().WorldToLocal(value, _localTransform);
        else
            _localTransform = value;
        OnTransformChanged();
    }
}

void Actor::SetPosition(const Vector3& value)
{
    CHECK(!value.IsNanOrInfinity());
    if (!Vector3::NearEqual(_transform.Translation, value))
    {
        if (_parent)
            _localTransform.Translation = _parent->GetTransform().WorldToLocal(value);
        else
            _localTransform.Translation = value;
        OnTransformChanged();
    }
}

void Actor::SetOrientation(const Quaternion& value)
{
    CHECK(!value.IsNanOrInfinity());
    if (!Quaternion::NearEqual(_transform.Orientation, value, ACTOR_ORIENTATION_EPSILON))
    {
        if (_parent)
        {
            _localTransform.Orientation = _parent->GetOrientation();
            _localTransform.Orientation.Invert();
            Quaternion::Multiply(_localTransform.Orientation, value, _localTransform.Orientation);
            _localTransform.Orientation.Normalize();
        }
        else
        {
            _localTransform.Orientation = value;
        }
        OnTransformChanged();
    }
}

void Actor::SetScale(const Float3& value)
{
    CHECK(!value.IsNanOrInfinity());
    if (!Float3::NearEqual(_transform.Scale, value))
    {
        if (_parent)
            Float3::Divide(value, _parent->GetScale(), _localTransform.Scale);
        else
            _localTransform.Scale = value;
        OnTransformChanged();
    }
}

Matrix Actor::GetRotation() const
{
    Matrix result;
    Matrix::RotationQuaternion(_transform.Orientation, result);
    return result;
}

void Actor::SetRotation(const Matrix& value)
{
    Quaternion orientation;
    Quaternion::RotationMatrix(value, orientation);
    SetOrientation(orientation);
}

void Actor::SetDirection(const Float3& value)
{
    CHECK(!value.IsNanOrInfinity());
    Quaternion orientation;
    if (Float3::Dot(value, Float3::Up) >= 0.999f)
    {
        Quaternion::RotationAxis(Float3::Left, PI_HALF, orientation);
    }
    else
    {
        const Float3 right = Float3::Cross(value, Float3::Up);
        const Float3 up = Float3::Cross(right, value);
        Quaternion::LookRotation(value, up, orientation);
    }
    SetOrientation(orientation);
}

void Actor::ResetLocalTransform()
{
    SetLocalTransform(Transform::Identity);
}

void Actor::SetLocalTransform(const Transform& value)
{
    CHECK(!value.IsNanOrInfinity());
    if (!(Vector3::NearEqual(_localTransform.Translation, value.Translation) && Quaternion::NearEqual(_localTransform.Orientation, value.Orientation, ACTOR_ORIENTATION_EPSILON) && Float3::NearEqual(_localTransform.Scale, value.Scale)))
    {
        _localTransform = value;
        OnTransformChanged();
    }
}

void Actor::SetLocalPosition(const Vector3& value)
{
    CHECK(!value.IsNanOrInfinity());
    if (!Vector3::NearEqual(_localTransform.Translation, value))
    {
        _localTransform.Translation = value;
        OnTransformChanged();
    }
}

void Actor::SetLocalOrientation(const Quaternion& value)
{
    CHECK(!value.IsNanOrInfinity());
    Quaternion v = value;
    v.Normalize();
    if (!Quaternion::NearEqual(_localTransform.Orientation, v, ACTOR_ORIENTATION_EPSILON))
    {
        _localTransform.Orientation = v;
        OnTransformChanged();
    }
}

void Actor::SetLocalScale(const Float3& value)
{
    CHECK(!value.IsNanOrInfinity());
    if (!Float3::NearEqual(_localTransform.Scale, value))
    {
        _localTransform.Scale = value;
        OnTransformChanged();
    }
}

void Actor::AddMovement(const Vector3& translation, const Quaternion& rotation)
{
    Transform t;
    t.Translation = _transform.Translation + translation;
    t.Orientation = _transform.Orientation * rotation;
    t.Scale = _transform.Scale;
    SetTransform(t);
}

void Actor::GetWorldToLocalMatrix(Matrix& worldToLocal) const
{
    _transform.GetWorld(worldToLocal);
    worldToLocal.Invert();
}

void Actor::LinkPrefab(const Guid& prefabId, const Guid& prefabObjectId)
{
    ASSERT(prefabId.IsValid());

#if USE_EDITOR
    if (_isPrefabRoot)
    {
        ScopeLock lock(PrefabManager::PrefabsReferencesLocker);
        PrefabManager::PrefabsReferences[_prefabID].Remove(this);
    }
#endif

    // Link
    _prefabID = prefabId;
    _prefabObjectID = prefabObjectId;
    _isPrefabRoot = 0;

    if (_prefabID.IsValid() && _prefabObjectID.IsValid())
    {
        auto prefab = Content::LoadAsync<Prefab>(_prefabID);
        if (prefab == nullptr || prefab->WaitForLoaded())
        {
            _prefabID = Guid::Empty;
            _prefabObjectID = Guid::Empty;
            LOG(Warning, "Failed to load prefab linked to the actor.");
        }
        else if (prefab->GetRootObjectId() == _prefabObjectID)
        {
            _isPrefabRoot = 1;
#if USE_EDITOR
            ScopeLock lock(PrefabManager::PrefabsReferencesLocker);
            PrefabManager::PrefabsReferences[_prefabID].Add(this);
#endif
        }
    }
}

void Actor::BreakPrefabLink()
{
#if USE_EDITOR
    if (_isPrefabRoot)
    {
        ScopeLock lock(PrefabManager::PrefabsReferencesLocker);
        PrefabManager::PrefabsReferences[_prefabID].Remove(this);
    }
#endif

    // Invalidate link
    _prefabID = Guid::Empty;
    _prefabObjectID = Guid::Empty;
    _isPrefabRoot = 0;

    // Do for scripts
    for (int32 i = 0; i < Scripts.Count(); i++)
    {
        Scripts[i]->BreakPrefabLink();
    }

    // Do for children
    for (int32 i = 0; i < Children.Count(); i++)
    {
        Children[i]->BreakPrefabLink();
    }
}

void Actor::Initialize()
{
#if ENABLE_ASSERTION
    CHECK(!IsDuringPlay());
#endif

    // Cache
    if (_parent)
        _scene = _parent->GetScene();
    _isActiveInHierarchy = _isActive && (_parent == nullptr || _parent->IsActiveInHierarchy());

    // Use lazy creation for the managed instance, just register the object
    if (!IsRegistered())
        RegisterObject();
}

void Actor::BeginPlay(SceneBeginData* data)
{
#if ENABLE_ASSERTION
    CHECK(!IsDuringPlay());
#endif

    // Set flag
    Flags |= ObjectFlags::IsDuringPlay;

    OnBeginPlay();

    // Update scripts
    for (int32 i = 0; i < Scripts.Count(); i++)
    {
        if (!Scripts[i]->IsDuringPlay())
            Scripts[i]->BeginPlay(data);
    }

    // Update children
    for (int32 i = 0; i < Children.Count(); i++)
    {
        if (!Children[i]->IsDuringPlay())
            Children[i]->BeginPlay(data);
    }

    // Fire events for scripting
    if (IsActiveInHierarchy() && GetScene() && !_isEnabled)
    {
        OnEnable();
    }
}

void Actor::EndPlay()
{
#if ENABLE_ASSERTION
    CHECK(IsDuringPlay());
#endif

    // Fire event for scripting
    if (IsActiveInHierarchy() && GetScene())
    {
        ASSERT(GetScene());
        OnDisable();
    }

    OnEndPlay();

    // Clear flag
    Flags &= ~ObjectFlags::IsDuringPlay;

    // Call event deeper
    for (int32 i = 0; i < Children.Count(); i++)
    {
        if (Children[i]->IsDuringPlay())
            Children[i]->EndPlay();
    }

    // Fire event for scripting
    for (auto* script : Scripts)
    {
        CHECK_EXECUTE_IN_EDITOR
        {
            script->OnDestroy();
        }
    }

    // Inform attached scripts
    for (int32 i = 0; i < Scripts.Count(); i++)
    {
        if (Scripts[i]->IsDuringPlay())
            Scripts[i]->EndPlay();
    }

    // Cleanup managed object
    DestroyManaged();
    if (IsRegistered())
        UnregisterObject();
}

void Actor::Serialize(SerializeStream& stream, const void* otherObj)
{
    // Base
    SceneObject::Serialize(stream, otherObj);

    SERIALIZE_GET_OTHER_OBJ(Actor);
    const bool isPrefabDiff = other && HasPrefabLink();

    SERIALIZE_BIT_MEMBER(IsActive, _isActive);
    SERIALIZE_MEMBER(Name, _name);
    SERIALIZE_MEMBER(Transform, _localTransform);
    SERIALIZE_MEMBER(StaticFlags, _staticFlags);
    SERIALIZE(HideFlags);
    SERIALIZE_MEMBER(Layer, _layer);
    if (!other || Tags != other->Tags)
    {
        if (Tags.Count() == 1)
        {
            stream.JKEY("Tag");
            stream.String(Tags.Get()->ToString());
        }
        else
        {
            stream.JKEY("Tags");
            stream.StartArray();
            for (auto& tag : Tags)
                stream.String(tag.ToString());
            stream.EndArray();
        }
    }

    if (isPrefabDiff)
    {
        // Prefab object instance may have removed child objects (actors/scripts)
        // Scene deserialization by default adds missing objects to synchronize changes applied to prefab but not applied to scene
        // In order to handle removed objects per instance we need to save the ids of the prefab object ids that are not used by this object

        bool hasRemovedObjects = false;
        for (int32 i = 0; i < other->Children.Count(); i++)
        {
            const Guid prefabObjectId = other->Children[i]->GetPrefabObjectID();
            if (GetChildByPrefabObjectId(this, prefabObjectId) == nullptr)
            {
                if (!hasRemovedObjects)
                {
                    hasRemovedObjects = true;
                    stream.JKEY("RemovedObjects");
                    stream.StartArray();
                }

                stream.Guid(prefabObjectId);
            }
        }
        for (int32 i = 0; i < other->Scripts.Count(); i++)
        {
            const Guid prefabObjectId = other->Scripts[i]->GetPrefabObjectID();
            if (GetScriptByPrefabObjectId(this, prefabObjectId) == nullptr)
            {
                if (!hasRemovedObjects)
                {
                    hasRemovedObjects = true;
                    stream.JKEY("RemovedObjects");
                    stream.StartArray();
                }

                stream.Guid(prefabObjectId);
            }
        }
        if (hasRemovedObjects)
        {
            stream.EndArray();
        }
    }
}

void Actor::Deserialize(DeserializeStream& stream, ISerializeModifier* modifier)
{
    // Base
    SceneObject::Deserialize(stream, modifier);

    DESERIALIZE_BIT_MEMBER(IsActive, _isActive);
    DESERIALIZE_MEMBER(StaticFlags, _staticFlags);
    DESERIALIZE(HideFlags);
    DESERIALIZE_MEMBER(Layer, _layer);
    DESERIALIZE_MEMBER(Name, _name);
    DESERIALIZE_MEMBER(Transform, _localTransform);

    {
        const auto member = SERIALIZE_FIND_MEMBER(stream, "ParentID");
        if (member != stream.MemberEnd())
        {
            Guid parentId;
            Serialization::Deserialize(member->value, parentId, modifier);
            const auto parent = Scripting::FindObject<Actor>(parentId);
            if (_parent != parent)
            {
                if (IsDuringPlay())
                {
                    SetParent(parent, false, false);
                }
                else
                {
                    if (_parent)
                        _parent->Children.RemoveKeepOrder(this);
                    _parent = parent;
                    if (_parent)
                        _parent->Children.Add(this);
                    OnParentChanged();
                }
            }
            else if (!parent && parentId.IsValid())
            {
                LOG(Warning, "Missing parent actor {0} for \'{1}\'", parentId, ToString());
            }
        }
    }

    // StaticFlags update - added StaticFlags::Navigation
    // [Deprecated on 17.05.2020, expires on 17.05.2021]
    if (modifier->EngineBuild < 6178 && (int32)_staticFlags == (1 + 2 + 4))
    {
        _staticFlags |= StaticFlags::Navigation;
    }

    const auto tag = stream.FindMember("Tag");
    if (tag != stream.MemberEnd())
    {
        if (tag->value.IsString() && tag->value.GetStringLength())
        {
            Tags.Clear();
            Tags.Add(Tags::Get(tag->value.GetText()));
        }
    }
    else
    {
        const auto tags = stream.FindMember("Tags");
        if (tags != stream.MemberEnd() && tags->value.IsArray())
        {
            Tags.Clear();
            for (rapidjson::SizeType i = 0; i < tags->value.Size(); i++)
            {
                auto& e = tags->value[i];
                if (e.IsString() && e.GetStringLength())
                    Tags.Add(Tags::Get(e.GetText()));
            }
        }
    }

    {
        const auto member = stream.FindMember("PrefabID");
        if (member != stream.MemberEnd())
        {
#if USE_EDITOR
            if (_isPrefabRoot)
            {
                ScopeLock lock(PrefabManager::PrefabsReferencesLocker);
                PrefabManager::PrefabsReferences[_prefabID].Remove(this);
            }
#endif

            Serialization::Deserialize(member->value, _prefabID, modifier);
            _isPrefabRoot = 0;

            auto prefab = Content::LoadAsync<Prefab>(_prefabID);
            if (prefab == nullptr || prefab->WaitForLoaded())
            {
                _prefabID = Guid::Empty;
                _prefabObjectID = Guid::Empty;
                LOG(Warning, "Failed to load prefab linked to the actor on load.");
            }
            else if (prefab->GetRootObjectId() == _prefabObjectID)
            {
                _isPrefabRoot = 1;
#if USE_EDITOR
                ScopeLock lock(PrefabManager::PrefabsReferencesLocker);
                PrefabManager::PrefabsReferences[_prefabID].Add(this);
#endif
            }
        }
    }
}

void Actor::OnEnable()
{
#if ENABLE_ASSERTION
    CHECK(!_isEnabled);
#endif
    _isEnabled = true;

    for (int32 i = 0; i < Scripts.Count(); i++)
    {
        auto script = Scripts[i];
        if (script->GetEnabled() && !script->_wasStartCalled)
            script->Start();
    }

    for (int32 i = 0; i < Scripts.Count(); i++)
    {
        auto script = Scripts[i];
        if (script->GetEnabled() && !script->_wasEnableCalled)
            script->Enable();
    }
}

void Actor::OnDisable()
{
#if ENABLE_ASSERTION
    CHECK(_isEnabled);
#endif
    _isEnabled = false;

    for (int32 i = Scripts.Count() - 1; i >= 0; i--)
    {
        auto script = Scripts[i];
        if (script->GetEnabled() && script->_wasEnableCalled)
            script->Disable();
    }
}

void Actor::OnParentChanged()
{
}

void Actor::OnTransformChanged()
{
    ASSERT_LOW_LAYER(!_localTransform.IsNanOrInfinity());

    if (_parent)
    {
        _parent->_transform.LocalToWorld(_localTransform, _transform);
    }
    else
    {
        _transform = _localTransform;
    }

    for (auto child : Children)
    {
        child->OnTransformChanged();
    }
}

void Actor::OnActiveChanged()
{
    const bool wasActiveInTree = IsActiveInHierarchy();
    _isActiveInHierarchy = _isActive && (_parent == nullptr || _parent->IsActiveInHierarchy());
    if (wasActiveInTree != IsActiveInHierarchy())
        OnActiveInTreeChanged();

    //if (GetScene())
    Level::callActorEvent(Level::ActorEventType::OnActorActiveChanged, this, nullptr);
}

void Actor::OnActiveInTreeChanged()
{
    if (IsDuringPlay() && GetScene())
    {
        if (IsActiveInHierarchy())
        {
            if (!_isEnabled)
                OnEnable();
        }
        else if (_isEnabled)
        {
            OnDisable();
        }
    }

    for (auto child : Children)
    {
        if (child->GetIsActive() && child->_isActiveInHierarchy != _isActiveInHierarchy)
        {
            child->_isActiveInHierarchy = _isActiveInHierarchy;
            child->OnActiveInTreeChanged();
        }
    }
}

void Actor::OnOrderInParentChanged()
{
    //if (GetScene())
    Level::callActorEvent(Level::ActorEventType::OnActorOrderInParentChanged, this, nullptr);
}

BoundingBox Actor::GetBoxWithChildren() const
{
    BoundingBox result = GetBox();

    for (int32 i = 0; i < Children.Count(); i++)
    {
        BoundingBox::Merge(result, Children[i]->GetBoxWithChildren(), result);
    }

    return result;
}

#if USE_EDITOR

BoundingBox Actor::GetEditorBox() const
{
    return GetBox();
}

BoundingBox Actor::GetEditorBoxChildren() const
{
    BoundingBox result = GetEditorBox();
    for (int32 i = 0; i < Children.Count(); i++)
    {
        BoundingBox::Merge(result, Children[i]->GetEditorBoxChildren(), result);
    }
    return result;
}

#endif

bool Actor::HasContentLoaded() const
{
    return true;
}

void Actor::UnregisterObjectHierarchy()
{
    if (IsRegistered())
        UnregisterObject();

    for (int32 i = 0; i < Scripts.Count(); i++)
    {
        if (Scripts[i]->IsRegistered())
            Scripts[i]->UnregisterObject();
    }

    for (int32 i = 0; i < Children.Count(); i++)
    {
        Children[i]->UnregisterObjectHierarchy();
    }
}

void Actor::InitializeHierarchy()
{
    Initialize();

    for (int32 i = 0; i < Scripts.Count(); i++)
        Scripts[i]->Initialize();

    for (int32 i = 0; i < Children.Count(); i++)
        Children[i]->InitializeHierarchy();
}

void Actor::Draw(RenderContext& renderContext)
{
}

void Actor::Draw(RenderContextBatch& renderContextBatch)
{
    // Default impl calls single-context
    for (RenderContext& renderContext : renderContextBatch.Contexts)
        Draw(renderContext);
}

#if USE_EDITOR

void Actor::OnDebugDraw()
{
    for (auto* script : Scripts)
        if (script->GetEnabled())
            script->OnDebugDraw();
}

void Actor::OnDebugDrawSelected()
{
    for (auto* script : Scripts)
        if (script->GetEnabled())
            script->OnDebugDrawSelected();
}

#endif

void Actor::ChangeScriptOrder(Script* script, int32 newIndex)
{
    int32 oldIndex = Scripts.Find(script);
    ASSERT(oldIndex != INVALID_INDEX);
    if (oldIndex == newIndex)
        return;

    Scripts.RemoveAtKeepOrder(oldIndex);

    // Check if index is invalid
    if (newIndex < 0 || newIndex >= Scripts.Count())
    {
        // Append at the end
        Scripts.Add(script);
    }
    else
    {
        // Change order
        Scripts.Insert(newIndex, script);
    }
}

Script* Actor::GetScriptByID(const Guid& id) const
{
    Script* result = nullptr;
    for (int32 i = 0; i < Scripts.Count(); i++)
    {
        if (Scripts[i]->GetID() == id)
        {
            result = Scripts[i];
            break;
        }
    }
    return result;
}

bool Actor::IsPrefabRoot() const
{
    return _isPrefabRoot != 0;
}

Actor* Actor::FindActor(const StringView& name) const
{
    Actor* result = nullptr;
    if (StringUtils::Compare(*_name, *name) == 0)
    {
        result = const_cast<Actor*>(this);
    }
    else
    {
        for (int32 i = 0; i < Children.Count(); i++)
        {
            result = Children[i]->FindActor(name);
            if (result)
                break;
        }
    }

    return result;
}

Actor* Actor::FindActor(const MClass* type) const
{
    CHECK_RETURN(type, nullptr);
    if (GetClass()->IsSubClassOf(type))
        return const_cast<Actor*>(this);
    for (auto child : Children)
    {
        const auto actor = child->FindActor(type);
        if (actor)
            return actor;
    }
    return nullptr;
}

Actor* Actor::FindActor(const MClass* type, const StringView& name) const
{
    CHECK_RETURN(type, nullptr);
    if (GetClass()->IsSubClassOf(type) && StringUtils::Compare(*_name, *name) == 0)
        return const_cast<Actor*>(this);
    for (auto child : Children)
    {
        const auto actor = child->FindActor(type, name);
        if (actor)
            return actor;
    }
    return nullptr;
}

Actor* Actor::FindActor(const MClass* type, const Tag& tag) const
{
    CHECK_RETURN(type, nullptr);
    if (GetClass()->IsSubClassOf(type) && HasTag(tag))
        return const_cast<Actor*>(this);
    for (auto child : Children)
    {
        const auto actor = child->FindActor(type, tag);
        if (actor)
            return actor;
    }
    return nullptr;
}

Script* Actor::FindScript(const MClass* type) const
{
    CHECK_RETURN(type, nullptr);
    for (auto script : Scripts)
    {
        if (script->GetClass()->IsSubClassOf(type))
            return script;
    }
    for (auto child : Children)
    {
        const auto script = child->FindScript(type);
        if (script)
            return script;
    }
    return nullptr;
}

bool Actor::HasActorInHierarchy(Actor* a) const
{
    bool result = false;
    if (Children.Contains(a))
    {
        result = true;
    }
    else
    {
        for (int32 i = 0; i < Children.Count(); i++)
        {
            result = Children[i]->HasActorInHierarchy(a);
            if (result)
                break;
        }
    }
    return result;
}

bool Actor::HasActorInChildren(Actor* a) const
{
    return Children.Contains(a);
}

bool Actor::IntersectsItself(const Ray& ray, Real& distance, Vector3& normal)
{
    return _box.Intersects(ray, distance, normal);
}

Actor* Actor::Intersects(const Ray& ray, Real& distance, Vector3& normal)
{
    if (!_isActive)
        return nullptr;

    // Check itself
    bool result = IntersectsItself(ray, distance, normal);
    Actor* minTarget = result ? (Actor*)this : nullptr;
    Real minDistance = result ? distance : MAX_Real;
    Vector3 minDistanceNormal = result ? normal : Vector3::Up;

    // Check all children
    for (int32 i = 0; i < Children.Count(); i++)
    {
        const auto target = Children[i]->Intersects(ray, distance, normal);
        if (target && minDistance > distance)
        {
            minDistanceNormal = normal;
            minDistance = distance;
            minTarget = target;
            result = true;
        }
    }

    distance = minDistance;
    normal = minDistanceNormal;
    return minTarget;
}

void Actor::LookAt(const Vector3& worldPos)
{
    const Quaternion orientation = LookingAt(worldPos);
    SetOrientation(orientation);
}

void Actor::LookAt(const Vector3& worldPos, const Vector3& worldUp)
{
    const Quaternion orientation = LookingAt(worldPos, worldUp);
    SetOrientation(orientation);
}

Quaternion Actor::LookingAt(const Vector3& worldPos) const
{
    const Vector3 direction = worldPos - _transform.Translation;
    if (direction.LengthSquared() < ZeroTolerance)
        return _parent->GetOrientation();

    const Float3 newForward = Vector3::Normalize(direction);
    const Float3 oldForward = _transform.Orientation * Vector3::Forward;

    Quaternion orientation;
    if ((newForward + oldForward).LengthSquared() < 0.00005f)
    {
        // 180 degree turn (infinite possible rotation axes)
        // Default to yaw i.e. use current Up
        orientation = Quaternion(-_transform.Orientation.Y, -_transform.Orientation.Z, _transform.Orientation.W, _transform.Orientation.X);
    }
    else
    {
        // Derive shortest arc to new direction
        Quaternion rotQuat;
        Quaternion::GetRotationFromTo(oldForward, newForward, rotQuat, Float3::Zero);
        orientation = rotQuat * _transform.Orientation;
    }

    return orientation;
}

Quaternion Actor::LookingAt(const Vector3& worldPos, const Vector3& worldUp) const
{
    const Vector3 direction = worldPos - _transform.Translation;
    if (direction.LengthSquared() < ZeroTolerance)
        return _parent->GetOrientation();
    const Float3 forward = Vector3::Normalize(direction);
    const Float3 up = Vector3::Normalize(worldUp);
    if (Math::IsOne(Float3::Dot(forward, up)))
    {
        return LookingAt(worldPos);
    }

    Quaternion orientation;
    Quaternion::LookRotation(direction, up, orientation);
    return orientation;
}

void WriteObjectToBytes(SceneObject* obj, rapidjson_flax::StringBuffer& buffer, MemoryWriteStream& output)
{
    // Create JSON
    CompactJsonWriter writer(buffer);

    writer.SceneObject(obj);

    // Write json to output
    // TODO: maybe compress json or use binary serialization
    output.WriteInt32((int32)buffer.GetSize());
    output.WriteBytes((byte*)buffer.GetString(), (int32)buffer.GetSize());

    // Store order in parent. Makes life easier for editor to sync objects order on undo/redo actions.
    output.WriteInt32(obj->GetOrderInParent());

    // Reuse string buffer
    buffer.Clear();
}

bool Actor::ToBytes(const Array<Actor*>& actors, MemoryWriteStream& output)
{
    PROFILE_CPU();
    if (actors.IsEmpty())
    {
        // Cannot serialize empty list
        return true;
    }

    // Collect object ids that exist in the serialized data to allow references mapping later
    Array<Guid> ids(Math::RoundUpToPowerOf2(actors.Count() * 2));
    for (int32 i = 0; i < actors.Count(); i++)
    {
        // By default we collect actors and scripts (they are ManagedObjects recognized by the id)

        auto actor = actors[i];
        if (!actor)
            continue;
        ids.Add(actor->GetID());
        for (int32 j = 0; j < actor->Scripts.Count(); j++)
        {
            const auto script = actor->Scripts[j];
            ids.Add(script->GetID());
        }
    }

    // Header
    output.WriteInt32(FLAXENGINE_VERSION_BUILD);

    // Serialized objects ids (for references mapping)
    output.WriteArray(ids);

    // Objects data
    rapidjson_flax::StringBuffer buffer;
    for (int32 i = 0; i < actors.Count(); i++)
    {
        Actor* actor = actors[i];
        if (!actor)
            continue;

        WriteObjectToBytes(actor, buffer, output);

        for (int32 j = 0; j < actor->Scripts.Count(); j++)
        {
            Script* script = actor->Scripts[j];

            WriteObjectToBytes(script, buffer, output);
        }
    }

    return false;
}

Array<byte> Actor::ToBytes(const Array<Actor*>& actors)
{
    Array<byte> data;
    MemoryWriteStream stream(Math::Min(actors.Count() * 256, 10 * 1024 * 1024));
    if (!ToBytes(actors, stream))
    {
        data.Set(stream.GetHandle(), stream.GetPosition());
    }
    return data;
}

bool Actor::FromBytes(const Span<byte>& data, Array<Actor*>& output, ISerializeModifier* modifier)
{
    PROFILE_CPU();
    output.Clear();

    ASSERT(modifier);
    if (data.Length() <= 0)
        return true;
    MemoryReadStream stream(data.Get(), data.Length());

    // Header
    int32 engineBuild;
    stream.ReadInt32(&engineBuild);
    if (engineBuild > FLAXENGINE_VERSION_BUILD || engineBuild < 6165)
    {
        LOG(Warning, "Unsupported actors data version.");
        return true;
    }

    // Serialized objects ids (for references mapping)
    Array<Guid> ids;
    stream.ReadArray(&ids);
    int32 objectsCount = ids.Count();
    if (objectsCount < 0)
        return true;

    // Prepare
    Array<int32> order;
    order.Resize(objectsCount);
    modifier->EngineBuild = engineBuild;
    CollectionPoolCache<ActorsCache::SceneObjectsListType>::ScopeCache sceneObjects = ActorsCache::SceneObjectsListCache.Get();
    sceneObjects->Resize(objectsCount);
    SceneObjectsFactory::Context context(modifier);

    // Deserialize objects
    Scripting::ObjectsLookupIdMapping.Set(&modifier->IdsMapping);
    auto startPos = stream.GetPosition();
    for (int32 i = 0; i < objectsCount; i++)
    {
        // Buffer
        int32 bufferSize;
        stream.ReadInt32(&bufferSize);
        const char* buffer = (const char*)stream.GetPositionHandle();
        stream.Move(bufferSize);

        // Order in parent
        int32 orderInParent;
        stream.ReadInt32(&orderInParent);
        order[i] = orderInParent;

        // Load JSON 
        rapidjson_flax::Document document;
        {
            PROFILE_CPU_NAMED("Json.Parse");
            document.Parse(buffer, bufferSize);
        }
        if (document.HasParseError())
        {
            Log::JsonParseException(document.GetParseError(), document.GetErrorOffset());
            return true;
        }

        // Create object
        auto obj = SceneObjectsFactory::Spawn(context, document);
        sceneObjects->At(i) = obj;
        if (obj == nullptr)
        {
            LOG(Warning, "Cannot create object.");
            continue;
        }
        obj->RegisterObject();

        // Add to results
        Actor* actor = dynamic_cast<Actor*>(obj);
        if (actor)
        {
            output.Add(actor);
        }
    }
    // TODO: optimize this to call json parsing only once per-object instead of twice (spawn + load)
    stream.SetPosition(startPos);
    for (int32 i = 0; i < objectsCount; i++)
    {
        // Buffer
        int32 bufferSize;
        stream.ReadInt32(&bufferSize);
        const char* buffer = (const char*)stream.GetPositionHandle();
        stream.Move(bufferSize);

        // Order in parent
        int32 orderInParent;
        stream.ReadInt32(&orderInParent);

        // Load JSON
        rapidjson_flax::Document document;
        {
            PROFILE_CPU_NAMED("Json.Parse");
            document.Parse(buffer, bufferSize);
        }
        if (document.HasParseError())
        {
            Log::JsonParseException(document.GetParseError(), document.GetErrorOffset());
            return true;
        }

        // Deserialize object
        auto obj = sceneObjects->At(i);
        if (obj)
            SceneObjectsFactory::Deserialize(context, obj, document);
        else
            SceneObjectsFactory::HandleObjectDeserializationError(document);
    }
    Scripting::ObjectsLookupIdMapping.Set(nullptr);

    // Link objects
    //for (int32 i = 0; i < objectsCount; i++)
    {
        //SceneObject* obj = sceneObjects->At(i);
        // TODO: post load or post spawn?
        //obj->PostLoad();
    }

    // Update objects order
    //for (int32 i = 0; i < objectsCount; i++)
    {
        //SceneObject* obj = sceneObjects->At(i);
        // TODO: remove order from saved data?
        //obj->SetOrderInParent(order[i]);
    }

    // Call events (only for parents because they will propagate events down the tree)
    CollectionPoolCache<ActorsCache::ActorsListType>::ScopeCache parents = ActorsCache::ActorsListCache.Get();
    parents->EnsureCapacity(output.Count());
    Level::ConstructParentActorsTreeList(output, *parents);
    for (int32 i = 0; i < parents->Count(); i++)
    {
        // Break prefab links for actors from prefab but no a root ones (eg. when user duplicates a sub-prefab actor but not a root one)
        Actor* actor = parents->At(i);
        if (actor->HasPrefabLink() && !actor->IsPrefabRoot())
        {
            actor->BreakPrefabLink();
        }
    }
    for (int32 i = 0; i < parents->Count(); i++)
    {
        parents->At(i)->InitializeHierarchy();
    }
    for (int32 i = 0; i < parents->Count(); i++)
    {
        Actor* actor = parents->At(i);
        actor->OnTransformChanged();
    }

    // Initialize actor that are spawned to scene or create managed instanced for others
    for (int32 i = 0; i < parents->Count(); i++)
    {
        Actor* actor = parents->At(i);
        if (!actor->GetScene())
            continue;

        // Add to game
        SceneBeginData beginData;
        actor->BeginPlay(&beginData);
        beginData.OnDone();
        Level::callActorEvent(Level::ActorEventType::OnActorSpawned, actor, nullptr);
    }

    return false;
}

Array<Actor*> Actor::FromBytes(const Span<byte>& data)
{
    Array<Actor*> output;
    auto modifier = Cache::ISerializeModifier.Get();
    FromBytes(data, output, modifier.Value);
    return output;
}

Array<Actor*> Actor::FromBytes(const Span<byte>& data, const Dictionary<Guid, Guid>& idsMapping)
{
    Array<Actor*> output;
    auto modifier = Cache::ISerializeModifier.Get();
    modifier->IdsMapping = idsMapping;
    FromBytes(data, output, modifier.Value);
    return output;
}

Array<Guid> Actor::TryGetSerializedObjectsIds(const Span<byte>& data)
{
    PROFILE_CPU();
    Array<Guid> result;
    if (data.Length() > 0)
    {
        MemoryReadStream stream(data.Get(), data.Length());

        // Header
        int32 engineBuild;
        stream.ReadInt32(&engineBuild);
        if (engineBuild <= FLAXENGINE_VERSION_BUILD && engineBuild >= 6165)
        {
            // Serialized objects ids (for references mapping)
            stream.ReadArray(&result);
        }
    }

    return result;
}

String Actor::ToJson()
{
    PROFILE_CPU();
    rapidjson_flax::StringBuffer buffer;
    CompactJsonWriter writer(buffer);
    writer.SceneObject(this);
    String result;
    const char* c = buffer.GetString();
    result.SetUTF8(c, (int32)buffer.GetSize());
    return result;
}

void Actor::FromJson(const StringAnsiView& json)
{
    PROFILE_CPU();

    // Load JSON
    rapidjson_flax::Document document;
    {
        PROFILE_CPU_NAMED("Json.Parse");
        document.Parse(json.Get(), json.Length());
    }
    if (document.HasParseError())
    {
        Log::JsonParseException(document.GetParseError(), document.GetErrorOffset());
        return;
    }

    // Deserialize object
    auto modifier = Cache::ISerializeModifier.Get();
    Scripting::ObjectsLookupIdMapping.Set(&modifier.Value->IdsMapping);
    Deserialize(document, &*modifier);
    Scripting::ObjectsLookupIdMapping.Set(nullptr);
    OnTransformChanged();
}

void Actor::SetPhysicsScene(PhysicsScene* scene)
{
    CHECK(scene);

    const auto previous = GetPhysicsScene();
    _physicsScene = scene;

    if (previous != _physicsScene)
    {
        OnPhysicsSceneChanged(previous);

        // cascade
        for (auto child : Children)
            child->SetPhysicsScene(scene);
    }
}

PhysicsScene* Actor::GetPhysicsScene() const
{
    return _physicsScene ? _physicsScene : Physics::DefaultScene;
}<|MERGE_RESOLUTION|>--- conflicted
+++ resolved
@@ -489,17 +489,16 @@
     Tags.AddUnique(tag);
 }
 
-<<<<<<< HEAD
 void Actor::AddTagRecursive(const Tag& tag)
 {
     for (const auto& child : Children)
         child->AddTagRecursive(tag);
     Tags.AddUnique(tag);
-=======
+}
+
 void Actor::RemoveTag(const Tag& tag)
 {
     Tags.Remove(tag);
->>>>>>> 328bfa83
 }
 
 PRAGMA_DISABLE_DEPRECATION_WARNINGS
