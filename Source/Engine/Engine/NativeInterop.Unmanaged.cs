// Copyright (c) 2012-2023 Wojciech Figat. All rights reserved.

#if USE_NETCORE
using System;
using System.Collections.Generic;
using System.IO;
using System.Linq;
using System.Reflection;
using System.Runtime.CompilerServices;
using System.Runtime.InteropServices;
using System.Runtime.Loader;
using FlaxEngine.Utilities;

#pragma warning disable 1591

namespace FlaxEngine.Interop
{
    [StructLayout(LayoutKind.Sequential)]
    internal struct NativeClassDefinitions
    {
        internal ManagedHandle typeHandle;
        internal IntPtr nativePointer;
        internal IntPtr name;
        internal IntPtr fullname;
        internal IntPtr @namespace;
        internal uint typeAttributes;
    }

    [StructLayout(LayoutKind.Sequential)]
    internal struct NativeMethodDefinitions
    {
        internal IntPtr name;
        internal int numParameters;
        internal ManagedHandle typeHandle;
        internal uint methodAttributes;
    }

    [StructLayout(LayoutKind.Sequential)]
    internal struct NativeFieldDefinitions
    {
        internal IntPtr name;
        internal ManagedHandle fieldHandle;
        internal ManagedHandle fieldTypeHandle;
        internal int fieldOffset;
        internal uint fieldAttributes;
    }

    [StructLayout(LayoutKind.Sequential)]
    internal struct NativePropertyDefinitions
    {
        internal IntPtr name;
        internal ManagedHandle getterHandle;
        internal ManagedHandle setterHandle;
        internal uint getterAttributes;
        internal uint setterAttributes;
    }

    [StructLayout(LayoutKind.Explicit)]
    public struct NativeVariant
    {
        [StructLayout(LayoutKind.Sequential)]
        internal struct NativeVariantType
        {
            internal VariantUtils.VariantType types;
            internal IntPtr TypeName; // char*
        }

        [FieldOffset(0)]
        NativeVariantType Type;

        [FieldOffset(8)]
        byte AsBool;

        [FieldOffset(8)]
        short AsInt16;

        [FieldOffset(8)]
        ushort AsUint16;

        [FieldOffset(8)]
        int AsInt;

        [FieldOffset(8)]
        uint AsUint;

        [FieldOffset(8)]
        long AsInt64;

        [FieldOffset(8)]
        ulong AsUint64;

        [FieldOffset(8)]
        float AsFloat;

        [FieldOffset(8)]
        double AsDouble;

        [FieldOffset(8)]
        IntPtr AsPointer;

        [FieldOffset(8)]
        int AsData0;

        [FieldOffset(12)]
        int AsData1;

        [FieldOffset(16)]
        int AsData2;

        [FieldOffset(20)]
        int AsData3;

        [FieldOffset(24)]
        int AsData4;

        [FieldOffset(28)]
        int AsData5;
    }

    [StructLayout(LayoutKind.Sequential)]
    internal struct NativeVersion
    {
        internal int _Major;
        internal int _Minor;
        internal int _Build;
        internal int _Revision;

        internal NativeVersion(Version ver)
        {
            _Major = ver.Major;
            _Minor = ver.Minor;
            _Build = ver.Build;
            _Revision = ver.Revision;
        }

        internal Version GetVersion()
        {
            return new Version(_Major, _Minor, _Build, _Revision);
        }
    }

    unsafe partial class NativeInterop
    {
        [LibraryImport("FlaxEngine", EntryPoint = "NativeInterop_CreateClass", StringMarshalling = StringMarshalling.Custom, StringMarshallingCustomType = typeof(Interop.StringMarshaller))]
        internal static partial void NativeInterop_CreateClass(ref NativeClassDefinitions managedClass, ManagedHandle assemblyHandle);

        internal enum MTypes : uint
        {
            End = 0x00,
            Void = 0x01,
            Boolean = 0x02,
            Char = 0x03,
            I1 = 0x04,
            U1 = 0x05,
            I2 = 0x06,
            U2 = 0x07,
            I4 = 0x08,
            U4 = 0x09,
            I8 = 0x0a,
            U8 = 0x0b,
            R4 = 0x0c,
            R8 = 0x0d,
            String = 0x0e,
            Ptr = 0x0f,
            ByRef = 0x10,
            ValueType = 0x11,
            Class = 0x12,
            Var = 0x13,
            Array = 0x14,
            GenericInst = 0x15,
            TypeByRef = 0x16,
            I = 0x18,
            U = 0x19,
            Fnptr = 0x1b,
            Object = 0x1c,
            SzArray = 0x1d,
            MVar = 0x1e,
            CmodReqd = 0x1f,
            CmodOpt = 0x20,
            Internal = 0x21,
            Modifier = 0x40,
            Sentinel = 0x41,
            Pinned = 0x45,
            Enum = 0x55,
        };

        [UnmanagedCallersOnly]
        internal static void RegisterNativeLibrary(IntPtr moduleNamePtr, IntPtr modulePathPtr)
        {
            string moduleName = Marshal.PtrToStringAnsi(moduleNamePtr);
            string modulePath = Marshal.PtrToStringAnsi(modulePathPtr);
            nativeLibraryPaths[moduleName] = modulePath;
        }

        [UnmanagedCallersOnly]
        internal static void* AllocMemory(int size, bool coTaskMem)
        {
            if (coTaskMem)
                return Marshal.AllocCoTaskMem(size).ToPointer();
            else
                return NativeMemory.AlignedAlloc((UIntPtr)size, 16);
        }

        [UnmanagedCallersOnly]
        internal static void FreeMemory(void* ptr, bool coTaskMem)
        {
            if (coTaskMem)
                Marshal.FreeCoTaskMem(new IntPtr(ptr));
            else
                NativeMemory.AlignedFree(ptr);
        }

        private static Assembly GetOwningAssembly(Type type)
        {
            Assembly assembly = null;
            if (type.IsGenericType && !type.Assembly.IsCollectible)
            {
                // The owning assembly of a generic type with type arguments referencing
                // collectible assemblies must be one of the collectible assemblies.
                foreach (var genericType in type.GetGenericArguments())
                {
                    if (genericType.Assembly.IsCollectible)
                    {
                        assembly = genericType.Assembly;
                        break;
                    }
                }
            }
            if (assembly == null)
                assembly = type.Assembly;
            return assembly;
        }

        private static NativeClassDefinitions CreateNativeClassDefinitions(Type type, out ManagedHandle assemblyHandle)
        {
            assemblyHandle = GetAssemblyHandle(GetOwningAssembly(type));
            return CreateNativeClassDefinitions(type);
        }

        private static NativeClassDefinitions CreateNativeClassDefinitions(Type type)
        {
            return new NativeClassDefinitions()
            {
                typeHandle = RegisterType(type).handle,
                name = NativeAllocStringAnsi(type.Name),
                fullname = NativeAllocStringAnsi(type.GetTypeName()),
                @namespace = NativeAllocStringAnsi(type.Namespace ?? ""),
                typeAttributes = (uint)type.Attributes,
            };
        }

        private static NativeClassDefinitions CreateNativeClassDefinitions(Type type, ManagedHandle typeHandle, out ManagedHandle assemblyHandle)
        {
            assemblyHandle = GetAssemblyHandle(GetOwningAssembly(type));
            return new NativeClassDefinitions()
            {
                typeHandle = typeHandle,
                name = NativeAllocStringAnsi(type.Name),
                fullname = NativeAllocStringAnsi(type.GetTypeName()),
                @namespace = NativeAllocStringAnsi(type.Namespace ?? ""),
                typeAttributes = (uint)type.Attributes,
            };
        }

        [UnmanagedCallersOnly]
        internal static void GetManagedClasses(ManagedHandle assemblyHandle, NativeClassDefinitions** managedClasses, int* managedClassCount)
        {
            Assembly assembly = Unsafe.As<Assembly>(assemblyHandle.Target);
            Type[] assemblyTypes = GetAssemblyTypes(assembly);

            *managedClasses = (NativeClassDefinitions*)NativeAlloc(assemblyTypes.Length, Unsafe.SizeOf<NativeClassDefinitions>());
            *managedClassCount = assemblyTypes.Length;
            Span<NativeClassDefinitions> span = new Span<NativeClassDefinitions>(*managedClasses, assemblyTypes.Length);
            for (int i = 0; i < assemblyTypes.Length; i++)
            {
                Type type = assemblyTypes[i];
                ref var managedClass = ref span[i];
                managedClass = CreateNativeClassDefinitions(type);
            }
        }

        [UnmanagedCallersOnly]
        internal static void RegisterManagedClassNativePointers(NativeClassDefinitions** managedClasses, int managedClassCount)
        {
            Span<NativeClassDefinitions> span = new Span<NativeClassDefinitions>(Unsafe.Read<IntPtr>(managedClasses).ToPointer(), managedClassCount);
            foreach (ref NativeClassDefinitions managedClass in span)
            {
                TypeHolder typeHolder = Unsafe.As<TypeHolder>(managedClass.typeHandle.Target);
                typeHolder.managedClassPointer = managedClass.nativePointer;
            }
        }

        [UnmanagedCallersOnly]
        internal static void GetManagedClassFromType(ManagedHandle typeHandle, NativeClassDefinitions* managedClass, ManagedHandle* assemblyHandle)
        {
            Type type = Unsafe.As<TypeHolder>(typeHandle.Target);
            *managedClass = CreateNativeClassDefinitions(type, out ManagedHandle handle);
            *assemblyHandle = handle;
        }

        private static void RegisterNativeClassFromType(TypeHolder typeHolder, ManagedHandle typeHandle)
        {
            NativeClassDefinitions managedClass = CreateNativeClassDefinitions(typeHolder.type, typeHandle, out ManagedHandle assemblyHandle);
            NativeInterop_CreateClass(ref managedClass, assemblyHandle);
            typeHolder.managedClassPointer = managedClass.nativePointer;
        }

        [UnmanagedCallersOnly]
        internal static void GetClassMethods(ManagedHandle typeHandle, NativeMethodDefinitions** classMethods, int* classMethodsCount)
        {
            Type type = Unsafe.As<TypeHolder>(typeHandle.Target);

            var methods = new List<MethodInfo>();
            var staticMethods = type.GetMethods(BindingFlags.Static | BindingFlags.Public | BindingFlags.NonPublic | BindingFlags.DeclaredOnly);
            var instanceMethods = type.GetMethods(BindingFlags.Instance | BindingFlags.Public | BindingFlags.NonPublic | BindingFlags.DeclaredOnly);
            methods.AddRange(staticMethods);
            methods.AddRange(instanceMethods);

            var arr = (NativeMethodDefinitions*)NativeAlloc(methods.Count, Unsafe.SizeOf<NativeMethodDefinitions>());
            for (int i = 0; i < methods.Count; i++)
            {
                IntPtr ptr = IntPtr.Add(new IntPtr(arr), Unsafe.SizeOf<NativeMethodDefinitions>() * i);
                var classMethod = new NativeMethodDefinitions
                {
                    name = NativeAllocStringAnsi(methods[i].Name),
                    numParameters = methods[i].GetParameters().Length,
                    methodAttributes = (uint)methods[i].Attributes,
                };
                classMethod.typeHandle = GetMethodGCHandle(methods[i]);
                Unsafe.Write(ptr.ToPointer(), classMethod);
            }
            *classMethods = arr;
            *classMethodsCount = methods.Count;
        }

        [UnmanagedCallersOnly]
        internal static void GetClassFields(ManagedHandle typeHandle, NativeFieldDefinitions** classFields, int* classFieldsCount)
        {
            Type type = Unsafe.As<TypeHolder>(typeHandle.Target);
            var fields = type.GetFields(BindingFlags.Instance | BindingFlags.Public | BindingFlags.NonPublic);

            NativeFieldDefinitions* arr = (NativeFieldDefinitions*)NativeAlloc(fields.Length, Unsafe.SizeOf<NativeFieldDefinitions>());
            for (int i = 0; i < fields.Length; i++)
            {
                FieldHolder fieldHolder = new FieldHolder(fields[i], type);

                ManagedHandle fieldHandle = ManagedHandle.Alloc(fieldHolder);
#if FLAX_EDITOR
                if (type.IsCollectible)
                    fieldHandleCacheCollectible.Add(fieldHandle);
                else
#endif
                {
                    fieldHandleCache.Add(fieldHandle);
                }

                NativeFieldDefinitions classField = new NativeFieldDefinitions()
                {
                    name = NativeAllocStringAnsi(fieldHolder.field.Name),
                    fieldHandle = fieldHandle,
                    fieldTypeHandle = GetTypeManagedHandle(fieldHolder.field.FieldType),
                    fieldOffset = fieldHolder.fieldOffset,
                    fieldAttributes = (uint)fieldHolder.field.Attributes,
                };
                Unsafe.Write(IntPtr.Add(new IntPtr(arr), Unsafe.SizeOf<NativeFieldDefinitions>() * i).ToPointer(), classField);
            }
            *classFields = arr;
            *classFieldsCount = fields.Length;
        }

        [UnmanagedCallersOnly]
        internal static void GetClassProperties(ManagedHandle typeHandle, NativePropertyDefinitions** classProperties, int* classPropertiesCount)
        {
            Type type = Unsafe.As<TypeHolder>(typeHandle.Target);
            var properties = type.GetProperties(BindingFlags.Instance | BindingFlags.Public | BindingFlags.NonPublic);

            var arr = (NativePropertyDefinitions*)NativeAlloc(properties.Length, Unsafe.SizeOf<NativePropertyDefinitions>());
            for (int i = 0; i < properties.Length; i++)
            {
                IntPtr ptr = IntPtr.Add(new IntPtr(arr), Unsafe.SizeOf<NativePropertyDefinitions>() * i);

                var getterMethod = properties[i].GetGetMethod(true);
                var setterMethod = properties[i].GetSetMethod(true);

                var classProperty = new NativePropertyDefinitions
                {
                    name = NativeAllocStringAnsi(properties[i].Name),
                };
                if (getterMethod != null)
                {
                    classProperty.getterHandle = GetMethodGCHandle(getterMethod);
                    classProperty.getterAttributes = (uint)getterMethod.Attributes;
                }
                if (setterMethod != null)
                {
                    classProperty.setterHandle = GetMethodGCHandle(setterMethod);
                    classProperty.setterAttributes = (uint)setterMethod.Attributes;
                }
                Unsafe.Write(ptr.ToPointer(), classProperty);
            }
            *classProperties = arr;
            *classPropertiesCount = properties.Length;
        }

        [UnmanagedCallersOnly]
        internal static void GetClassAttributes(ManagedHandle typeHandle, ManagedHandle** classAttributes, int* classAttributesCount)
        {
            Type type = Unsafe.As<TypeHolder>(typeHandle.Target);
            object[] attributeValues = type.GetCustomAttributes(false);

            ManagedHandle* arr = (ManagedHandle*)NativeAlloc(attributeValues.Length, Unsafe.SizeOf<ManagedHandle>());
            for (int i = 0; i < attributeValues.Length; i++)
            {
                if (!classAttributesCacheCollectible.TryGetValue(attributeValues[i], out ManagedHandle attributeHandle))
                {
                    attributeHandle = ManagedHandle.Alloc(attributeValues[i]);
                    classAttributesCacheCollectible.Add(attributeValues[i], attributeHandle);
                }
                arr[i] = attributeHandle;
            }
            *classAttributes = arr;
            *classAttributesCount = attributeValues.Length;
        }

        [UnmanagedCallersOnly]
        internal static ManagedHandle GetCustomAttribute(ManagedHandle typeHandle, ManagedHandle attributeHandle)
        {
            Type type = Unsafe.As<TypeHolder>(typeHandle.Target);
            var attributes = type.GetCustomAttributes(false);
            object attrib;
            if (attributeHandle.IsAllocated)
            {
                // Check for certain attribute type
                Type attributeType = Unsafe.As<TypeHolder>(attributeHandle.Target);
                attrib = attributes.FirstOrDefault(x => x.GetType() == attributeType);
            }
            else
            {
                // Check if has any attribute
                attrib = attributes.FirstOrDefault();
            }
            if (attrib != null)
            {
                if (!classAttributesCacheCollectible.TryGetValue(attrib, out var handle))
                {
                    handle = ManagedHandle.Alloc(attrib);
                    classAttributesCacheCollectible.Add(attrib, handle);
                }
                return handle;
            }
            return new ManagedHandle();
        }

        [UnmanagedCallersOnly]
        internal static void GetClassInterfaces(ManagedHandle typeHandle, IntPtr* classInterfaces, int* classInterfacesCount)
        {
            Type type = Unsafe.As<TypeHolder>(typeHandle.Target);
            Type[] interfaces = type.GetInterfaces();

            // Match mono_class_get_interfaces which doesn't return interfaces from base class
            var baseTypeInterfaces = type.BaseType?.GetInterfaces();
            if (baseTypeInterfaces != null)
            {
                if (baseTypeInterfaces.Length == interfaces.Length)
                {
                    // Both base and this type have the same amount of interfaces so assume that this one has none unique
                    interfaces = Array.Empty<Type>();
                }
                else if (baseTypeInterfaces.Length != 0)
                {
                    // Count unique interface types
                    int uniqueCount = interfaces.Length;
                    for (int i = 0; i < interfaces.Length; i++)
                    {
                        for (int j = 0; j < baseTypeInterfaces.Length; j++)
                        {
                            if (interfaces[i] == baseTypeInterfaces[j])
                            {
                                uniqueCount--;
                                break;
                            }
                        }
                    }

                    // Get only unique interface types
                    var unique = new Type[uniqueCount];
                    uniqueCount = 0;
                    for (int i = 0; i < interfaces.Length; i++)
                    {
                        bool isUnique = true;
                        for (int j = 0; j < baseTypeInterfaces.Length; j++)
                        {
                            if (interfaces[i] == baseTypeInterfaces[j])
                            {
                                isUnique = false;
                                break;
                            }
                        }
                        if (isUnique)
                            unique[uniqueCount++] = interfaces[i];
                    }
                    interfaces = unique;
                }
            }

            IntPtr arr = (IntPtr)NativeAlloc(interfaces.Length, IntPtr.Size);
            for (int i = 0; i < interfaces.Length; i++)
            {
                ManagedHandle handle = GetTypeManagedHandle(interfaces[i]);
                Unsafe.Write<ManagedHandle>(IntPtr.Add(arr, IntPtr.Size * i).ToPointer(), handle);
            }
            *classInterfaces = arr;
            *classInterfacesCount = interfaces.Length;
        }

        [UnmanagedCallersOnly]
        internal static ManagedHandle GetMethodReturnType(ManagedHandle methodHandle)
        {
            MethodHolder methodHolder = Unsafe.As<MethodHolder>(methodHandle.Target);
            Type returnType = methodHolder.returnType;
            return GetTypeManagedHandle(returnType);
        }

        [UnmanagedCallersOnly]
        internal static void GetMethodParameterTypes(ManagedHandle methodHandle, IntPtr* typeHandles)
        {
            MethodHolder methodHolder = Unsafe.As<MethodHolder>(methodHandle.Target);
            Type returnType = methodHolder.returnType;
            IntPtr arr = (IntPtr)NativeAlloc(methodHolder.parameterTypes.Length, IntPtr.Size);
            for (int i = 0; i < methodHolder.parameterTypes.Length; i++)
            {
                ManagedHandle typeHandle = GetTypeManagedHandle(methodHolder.parameterTypes[i]);
                Unsafe.Write<ManagedHandle>(IntPtr.Add(new IntPtr(arr), IntPtr.Size * i).ToPointer(), typeHandle);
            }
            *typeHandles = arr;
        }

        /// <summary>
        /// Returns pointer to the string's internal structure, containing the buffer and length of the string.
        /// </summary>
        [UnmanagedCallersOnly]
        internal static char* GetStringPointer(ManagedHandle stringHandle, int* len)
        {
            string str = Unsafe.As<string>(stringHandle.Target);
            *len = str.Length;
            fixed (char* p = str)
                return p;
        }

        [UnmanagedCallersOnly]
        internal static ManagedHandle NewObject(ManagedHandle typeHandle)
        {
            TypeHolder typeHolder = Unsafe.As<TypeHolder>(typeHandle.Target);
            object value = typeHolder.CreateObject();
            return ManagedHandle.Alloc(value);
        }

        [UnmanagedCallersOnly]
        internal static ManagedHandle NewArray(ManagedHandle typeHandle, long size)
        {
            Type elementType = Unsafe.As<TypeHolder>(typeHandle.Target);
            Type marshalledType = ArrayFactory.GetMarshalledType(elementType);
            Type arrayType = ArrayFactory.GetArrayType(elementType);
            if (marshalledType.IsValueType)
            {
                ManagedArray managedArray = ManagedArray.AllocateNewArray((int)size, arrayType, marshalledType);
                return ManagedHandle.Alloc(managedArray);
            }
            else
            {
                Array arr = ArrayFactory.CreateArray(elementType, size);
                ManagedArray managedArray = ManagedArray.WrapNewArray(arr, arrayType);
                return ManagedHandle.Alloc(managedArray);
            }
        }

        [UnmanagedCallersOnly]
        internal static ManagedHandle GetArrayTypeFromElementType(ManagedHandle elementTypeHandle)
        {
<<<<<<< HEAD
            Type elementType = Unsafe.As<TypeHolder>(elementTypeHandle.Target);
            Type classType = elementType.MakeArrayType();
            return GetTypeManagedHandle(classType);
=======
            Type elementType = Unsafe.As<Type>(elementTypeHandle.Target);
            Type classType = ArrayFactory.GetArrayType(elementType);
            return GetTypeGCHandle(classType);
>>>>>>> 9afb8778
        }

        [UnmanagedCallersOnly]
        internal static IntPtr GetArrayPointer(ManagedHandle arrayHandle)
        {
            if (!arrayHandle.IsAllocated)
                return IntPtr.Zero;
            ManagedArray managedArray = Unsafe.As<ManagedArray>(arrayHandle.Target);
            if (managedArray.Length == 0)
                return IntPtr.Zero;
            return managedArray.Pointer;
        }

        [UnmanagedCallersOnly]
        internal static int GetArrayLength(ManagedHandle arrayHandle)
        {
            if (!arrayHandle.IsAllocated)
                return 0;
            ManagedArray managedArray = Unsafe.As<ManagedArray>(arrayHandle.Target);
            return managedArray.Length;
        }

        [UnmanagedCallersOnly]
        internal static IntPtr GetStringEmpty()
        {
            return ManagedHandle.ToIntPtr(ManagedString.EmptyStringHandle);
        }

        [UnmanagedCallersOnly]
        internal static IntPtr NewStringUTF16(char* text, int length)
        {
            return ManagedString.ToNativeWeak(new string(new ReadOnlySpan<char>(text, length)));
        }

        [UnmanagedCallersOnly]
        internal static IntPtr NewStringLength(sbyte* text, int length)
        {
            return ManagedString.ToNativeWeak(new string(text, 0, length));
        }

        [UnmanagedCallersOnly]
        internal static ManagedHandle GetObjectType(ManagedHandle handle)
        {
            object obj = handle.Target;
            Type classType = obj.GetType();
            if (classType == typeof(ManagedArray))
                classType = ((ManagedArray)obj).ArrayType;
            return GetTypeManagedHandle(classType);
        }

        [UnmanagedCallersOnly]
        internal static IntPtr GetObjectString(ManagedHandle handle)
        {
            object obj = handle.Target;
            string result = string.Empty;
            try
            {
                result = obj.ToString();
            }
            catch (Exception ex)
            {
                Debug.LogException(ex);
            }
            return ManagedHandle.ToIntPtr(result);
        }

        [UnmanagedCallersOnly]
        internal static int GetObjectHashCode(ManagedHandle handle)
        {
            object obj = handle.Target;
            int result = 0;
            try
            {
                result = obj.GetHashCode();
            }
            catch (Exception ex)
            {
                Debug.LogException(ex);
            }
            return result;
        }

        /// <summary>
        /// Creates a managed copy of the value, and stores it in a boxed reference.
        /// </summary>
        [UnmanagedCallersOnly]
        internal static ManagedHandle BoxValue(ManagedHandle typeHandle, IntPtr valuePtr)
        {
            Type type = Unsafe.As<TypeHolder>(typeHandle.Target);
            object value = MarshalToManaged(valuePtr, type);
            return ManagedHandle.Alloc(value, GCHandleType.Weak);
        }

        /// <summary>
        /// Returns the address of the boxed value type.
        /// </summary>
        [UnmanagedCallersOnly]
        internal static IntPtr UnboxValue(ManagedHandle handle)
        {
            object value = handle.Target;
            Type type = value.GetType();
            if (!type.IsValueType)
                return ManagedHandle.ToIntPtr(handle);

            return ValueTypeUnboxer.GetPointer(value, type);
        }

        [UnmanagedCallersOnly]
        internal static void RaiseException(ManagedHandle exceptionHandle)
        {
            Exception exception = Unsafe.As<Exception>(exceptionHandle.Target);
            throw exception;
        }

        [UnmanagedCallersOnly]
        internal static void ObjectInit(ManagedHandle objectHandle)
        {
            try
            {
                object obj = objectHandle.Target;
                Type type = obj.GetType();
                ConstructorInfo ctor = type.GetConstructor(BindingFlags.Public | BindingFlags.NonPublic | BindingFlags.Instance, null, Type.EmptyTypes, null);
                if (ctor == null)
                    throw new Exception($"Missing empty constructor in type '{type}'.");
                ctor.Invoke(obj, null);
            }
            catch (Exception ex)
            {
                Debug.LogException(ex);
            }
        }

        [UnmanagedCallersOnly]
        internal static IntPtr GetObjectClass(ManagedHandle objectHandle)
        {
            object obj = objectHandle.Target;
            TypeHolder typeHolder = GetTypeHolder(obj.GetType());
            return typeHolder.managedClassPointer;
        }

        [UnmanagedCallersOnly]
        internal static IntPtr InvokeMethod(ManagedHandle instanceHandle, ManagedHandle methodHandle, IntPtr paramPtr, IntPtr exceptionPtr)
        {
            MethodHolder methodHolder = Unsafe.As<MethodHolder>(methodHandle.Target);
#if !USE_AOT
            if (methodHolder.TryGetDelegate(out var methodDelegate, out var methodDelegateContext))
            {
                // Fast path, invoke the method with minimal allocations
                IntPtr returnValue;
                try
                {
                    returnValue = methodDelegate(methodDelegateContext, instanceHandle, paramPtr);
                }
                catch (Exception exception)
                {
                    if (exceptionPtr != IntPtr.Zero)
                        Unsafe.Write<IntPtr>(exceptionPtr.ToPointer(), ManagedHandle.ToIntPtr(exception, GCHandleType.Weak));
                    return IntPtr.Zero;
                }
                return returnValue;
            }
            else
#endif
            {
                // Slow path, method parameters needs to be stored in heap
                object returnObject;
                int numParams = methodHolder.parameterTypes.Length;
                object[] methodParameters = new object[numParams];

                for (int i = 0; i < numParams; i++)
                {
                    IntPtr nativePtr = Unsafe.Read<IntPtr>((IntPtr.Add(paramPtr, sizeof(IntPtr) * i)).ToPointer());
                    methodParameters[i] = MarshalToManaged(nativePtr, methodHolder.parameterTypes[i]);
                }

                try
                {
                    returnObject = methodHolder.method.Invoke(instanceHandle.IsAllocated ? instanceHandle.Target : null, methodParameters);
                }
                catch (Exception exception)
                {
                    // The internal exception thrown in MethodInfo.Invoke is caught here
                    Exception realException = exception;
                    if (exception.InnerException != null && exception.TargetSite.ReflectedType.Name == "MethodInvoker")
                        realException = exception.InnerException;

                    if (exceptionPtr != IntPtr.Zero)
                        Unsafe.Write<IntPtr>(exceptionPtr.ToPointer(), ManagedHandle.ToIntPtr(realException, GCHandleType.Weak));
                    else
                        throw realException;
                    return IntPtr.Zero;
                }

                // Marshal reference parameters back to original unmanaged references
                for (int i = 0; i < numParams; i++)
                {
                    Type parameterType = methodHolder.parameterTypes[i];
                    if (parameterType.IsByRef)
                    {
                        IntPtr nativePtr = Unsafe.Read<IntPtr>((IntPtr.Add(paramPtr, sizeof(IntPtr) * i)).ToPointer());
                        MarshalToNative(methodParameters[i], nativePtr, parameterType.GetElementType());
                    }
                }

                // Return value
                return Invoker.MarshalReturnValueGeneric(methodHolder.returnType, returnObject);
            }
        }

        [UnmanagedCallersOnly]
        internal static IntPtr GetThunk(ManagedHandle methodHandle)
        {
#if USE_AOT
            Debug.LogError("GetThunk is not supported in C# AOT mode");
            return IntPtr.Zero;
#else
            MethodHolder methodHolder = Unsafe.As<MethodHolder>(methodHandle.Target);

            // Wrap the method call, this is needed to get the object instance from ManagedHandle and to pass the exception back to native side
            ThunkContext context = new ThunkContext((MethodInfo)methodHolder.method);
            Delegate methodDelegate = typeof(ThunkContext).GetMethod(nameof(ThunkContext.InvokeThunk)).CreateDelegate<InvokeThunkDelegate>(context);
            IntPtr functionPtr = Marshal.GetFunctionPointerForDelegate(methodDelegate);

            // Keep a reference to the delegate to prevent it from being garbage collected
#if FLAX_EDITOR
            if (methodHolder.method.IsCollectible)
                cachedDelegatesCollectible[functionPtr] = methodDelegate;
            else
#endif
            {
                cachedDelegates[functionPtr] = methodDelegate;
            }
            return functionPtr;
#endif
        }

        [UnmanagedCallersOnly]
        internal static void FieldSetValue(ManagedHandle fieldOwnerHandle, ManagedHandle fieldHandle, IntPtr valuePtr)
        {
            object fieldOwner = fieldOwnerHandle.Target;
            FieldHolder field = Unsafe.As<FieldHolder>(fieldHandle.Target);
            object value = null;
            if (field.field.FieldType.IsValueType)
                value = Marshal.PtrToStructure(valuePtr, field.field.FieldType);
            else if (valuePtr != IntPtr.Zero)
                value = ManagedHandle.FromIntPtr(valuePtr).Target;
            field.field.SetValue(fieldOwner, value);
        }

        [UnmanagedCallersOnly]
        internal static int FieldGetOffset(ManagedHandle fieldHandle)
        {
            FieldHolder field = Unsafe.As<FieldHolder>(fieldHandle.Target);
            return field.fieldOffset;
        }

        [UnmanagedCallersOnly]
        internal static void FieldGetValue(ManagedHandle fieldOwnerHandle, ManagedHandle fieldHandle, IntPtr valuePtr)
        {
            object fieldOwner = fieldOwnerHandle.Target;
            FieldHolder field = Unsafe.As<FieldHolder>(fieldHandle.Target);
            field.toNativeMarshaller(field.fieldOffset, fieldOwner, valuePtr, out int fieldSize);
        }

        [UnmanagedCallersOnly]
        internal static void FieldGetValueReference(ManagedHandle fieldOwnerHandle, ManagedHandle fieldHandle, IntPtr valuePtr)
        {
            object fieldOwner = fieldOwnerHandle.Target;
            FieldHolder field = Unsafe.As<FieldHolder>(fieldHandle.Target);
            if (fieldOwner.GetType().IsValueType)
            {
                ref IntPtr fieldRef = ref FieldHelper.GetValueTypeFieldReference<object, IntPtr>(field.fieldOffset, ref fieldOwner);
                Unsafe.Write<IntPtr>(valuePtr.ToPointer(), fieldRef);
            }
            else
            {
                ref IntPtr fieldRef = ref FieldHelper.GetReferenceTypeFieldReference<object, IntPtr>(field.fieldOffset, ref fieldOwner);
                Unsafe.Write<IntPtr>(valuePtr.ToPointer(), fieldRef);
            }
        }

        [UnmanagedCallersOnly]
        internal static void FieldGetValueReferenceWithOffset(ManagedHandle fieldOwnerHandle, int fieldOffset, IntPtr valuePtr)
        {
            object fieldOwner = fieldOwnerHandle.Target;
            if (fieldOwner.GetType().IsValueType)
            {
                ref IntPtr fieldRef = ref FieldHelper.GetValueTypeFieldReference<object, IntPtr>(fieldOffset, ref fieldOwner);
                Unsafe.Write<IntPtr>(valuePtr.ToPointer(), fieldRef);
            }
            else
            {
                ref IntPtr fieldRef = ref FieldHelper.GetReferenceTypeFieldReference<object, IntPtr>(fieldOffset, ref fieldOwner);
                Unsafe.Write<IntPtr>(valuePtr.ToPointer(), fieldRef);
            }
        }

        [UnmanagedCallersOnly]
        internal static IntPtr FieldGetValueBoxed(ManagedHandle fieldOwnerHandle, ManagedHandle fieldHandle)
        {
            object fieldOwner = fieldOwnerHandle.Target;
            FieldHolder field = Unsafe.As<FieldHolder>(fieldHandle.Target);
            object fieldValue = field.field.GetValue(fieldOwner);
            return Invoker.MarshalReturnValueGeneric(field.field.FieldType, fieldValue);
        }

        [UnmanagedCallersOnly]
        internal static void WriteArrayReference(ManagedHandle arrayHandle, IntPtr valueHandle, int index)
        {
            ManagedArray managedArray = Unsafe.As<ManagedArray>(arrayHandle.Target);
            managedArray.ToSpan<IntPtr>()[index] = valueHandle;
        }

        [UnmanagedCallersOnly]
        internal static void WriteArrayReferences(ManagedHandle arrayHandle, IntPtr spanPtr, int spanLength)
        {
            ManagedArray managedArray = Unsafe.As<ManagedArray>(arrayHandle.Target);
            var unmanagedSpan = new Span<IntPtr>(spanPtr.ToPointer(), spanLength);
            unmanagedSpan.CopyTo(managedArray.ToSpan<IntPtr>());
        }

        [UnmanagedCallersOnly]
        internal static void GetAssemblyName(ManagedHandle assemblyHandle, IntPtr* assemblyName, IntPtr* assemblyFullName)
        {
            Assembly assembly = Unsafe.As<Assembly>(assemblyHandle.Target);
            *assemblyName = NativeAllocStringAnsi(assembly.GetName().Name);
            *assemblyFullName = NativeAllocStringAnsi(assembly.FullName);
        }

        [UnmanagedCallersOnly]
        internal static ManagedHandle LoadAssemblyImage(IntPtr assemblyPathPtr)
        {
            if (!firstAssemblyLoaded)
            {
                // This assembly was already loaded when initializing the host context
                firstAssemblyLoaded = true;

                Assembly flaxEngineAssembly = AssemblyLoadContext.Default.Assemblies.First(x => x.GetName().Name == "FlaxEngine.CSharp");
                return GetAssemblyHandle(flaxEngineAssembly);
            }

            string assemblyPath = Marshal.PtrToStringAnsi(assemblyPathPtr);

            Assembly assembly;
#if FLAX_EDITOR
            // Load assembly from loaded bytes to prevent file locking in Editor
            var assemblyBytes = File.ReadAllBytes(assemblyPath);
            using MemoryStream stream = new MemoryStream(assemblyBytes);
            var pdbPath = Path.ChangeExtension(assemblyPath, "pdb");
            if (File.Exists(pdbPath))
            {
                // Load including debug symbols
                using FileStream pdbStream = new FileStream(Path.ChangeExtension(assemblyPath, "pdb"), FileMode.Open);
                assembly = scriptingAssemblyLoadContext.LoadFromStream(stream, pdbStream);
            }
            else
            {
                assembly = scriptingAssemblyLoadContext.LoadFromStream(stream);
            }
#else
            // Load assembly from file
            assembly = scriptingAssemblyLoadContext.LoadFromAssemblyPath(assemblyPath);
#endif
            if (assembly == null)
                return new ManagedHandle();
            NativeLibrary.SetDllImportResolver(assembly, NativeLibraryImportResolver);

            // Assemblies loaded via streams have no Location: https://github.com/dotnet/runtime/issues/12822
            AssemblyLocations.Add(assembly.FullName, assemblyPath);

            return GetAssemblyHandle(assembly);
        }

        [UnmanagedCallersOnly]
        internal static ManagedHandle GetAssemblyByName(IntPtr namePtr)
        {
            string name = Marshal.PtrToStringAnsi(namePtr);
            Assembly assembly = Utils.GetAssemblies().FirstOrDefault(x => x.GetName().Name == name);
            if (assembly == null)
                return new ManagedHandle();
            return GetAssemblyHandle(assembly);
        }

        [UnmanagedCallersOnly]
        internal static IntPtr GetRuntimeInformation()
        {
            return NativeAllocStringAnsi(System.Runtime.InteropServices.RuntimeInformation.FrameworkDescription);
        }

        [UnmanagedCallersOnly]
        internal static void CloseAssembly(ManagedHandle assemblyHandle)
        {
            Assembly assembly = Unsafe.As<Assembly>(assemblyHandle.Target);
            assemblyHandle.Free();
            assemblyHandles.Remove(assembly);

            AssemblyLocations.Remove(assembly.FullName);

            // Unload native library handles associated for this assembly
            string nativeLibraryName = assemblyOwnedNativeLibraries.GetValueOrDefault(assembly);
            if (nativeLibraryName != null && loadedNativeLibraries.TryGetValue(nativeLibraryName, out IntPtr nativeLibrary))
            {
                NativeLibrary.Free(nativeLibrary);
                loadedNativeLibraries.Remove(nativeLibraryName);
            }
            if (nativeLibraryName != null)
                nativeLibraryPaths.Remove(nativeLibraryName);
        }

        [UnmanagedCallersOnly]
        internal static void ReloadScriptingAssemblyLoadContext()
        {
#if FLAX_EDITOR
            // Clear all caches which might hold references to assemblies in collectible ALC
            typeCache.Clear();

            // Release all references in collectible ALC
            cachedDelegatesCollectible.Clear();
            foreach (var pair in managedTypesCollectible)
                pair.Value.handle.Free();
            managedTypesCollectible.Clear();
            foreach (var handle in methodHandlesCollectible)
                handle.Free();
            methodHandlesCollectible.Clear();
            foreach (var handle in fieldHandleCacheCollectible)
                handle.Free();
            fieldHandleCacheCollectible.Clear();

            _typeSizeCache.Clear();

            foreach (var pair in classAttributesCacheCollectible)
                pair.Value.Free();
            classAttributesCacheCollectible.Clear();

            // Unload the ALC
            bool unloading = true;
            scriptingAssemblyLoadContext.Unloading += (alc) => { unloading = false; };
            scriptingAssemblyLoadContext.Unload();

            while (unloading)
                System.Threading.Thread.Sleep(1);

            InitScriptingAssemblyLoadContext();
            DelegateHelpers.InitMethods();
#endif
        }

        [UnmanagedCallersOnly]
        internal static int NativeSizeOf(ManagedHandle typeHandle)
        {
            Type type = Unsafe.As<TypeHolder>(typeHandle.Target);
            Type nativeType = GetInternalType(type) ?? type;
            if (nativeType == typeof(Version))
                nativeType = typeof(NativeVersion);
            int size;
            if (nativeType.IsClass)
                size = sizeof(IntPtr);
            else
                size = GetTypeSize(nativeType);
            return size;
        }

        [UnmanagedCallersOnly]
        internal static byte TypeIsSubclassOf(ManagedHandle typeHandle, ManagedHandle otherTypeHandle, byte checkInterfaces)
        {
            if (typeHandle == otherTypeHandle)
                return 1;

            Type type = Unsafe.As<TypeHolder>(typeHandle.Target);
            Type otherType = Unsafe.As<TypeHolder>(otherTypeHandle.Target);

            if (type == otherType)
                return 1;

            if (checkInterfaces != 0 && otherType.IsInterface)
            {
                if (type.GetInterfaces().Contains(otherType))
                    return 1;
            }

            return type.IsSubclassOf(otherType) ? (byte)1 : (byte)0;
        }

        [UnmanagedCallersOnly]
        internal static byte TypeIsAssignableFrom(ManagedHandle typeHandle, ManagedHandle otherTypeHandle)
        {
            Type type = Unsafe.As<TypeHolder>(typeHandle.Target);
            Type otherType = Unsafe.As<TypeHolder>(otherTypeHandle.Target);
            return (byte)(type.IsAssignableFrom(otherType) ? 1 : 0);
        }

        [UnmanagedCallersOnly]
        internal static byte TypeIsValueType(ManagedHandle typeHandle)
        {
            Type type = Unsafe.As<TypeHolder>(typeHandle.Target);
            return (byte)(type.IsValueType ? 1 : 0);
        }

        [UnmanagedCallersOnly]
        internal static byte TypeIsEnum(ManagedHandle typeHandle)
        {
            Type type = Unsafe.As<TypeHolder>(typeHandle.Target);
            return (byte)(type.IsEnum ? 1 : 0);
        }

        [UnmanagedCallersOnly]
        internal static IntPtr GetClassParent(ManagedHandle typeHandle)
        {
            TypeHolder typeHolder = Unsafe.As<TypeHolder>(typeHandle.Target);
            TypeHolder baseTypeHolder = GetTypeHolder(typeHolder.type.BaseType);
            return baseTypeHolder.managedClassPointer;
        }

        [UnmanagedCallersOnly]
        internal static IntPtr GetElementClass(ManagedHandle typeHandle)
        {
            TypeHolder typeHolder = Unsafe.As<TypeHolder>(typeHandle.Target);
            TypeHolder elementTypeHolder = GetTypeHolder(typeHolder.type.GetElementType());
            return elementTypeHolder.managedClassPointer;
        }

        [UnmanagedCallersOnly]
        internal static byte GetMethodParameterIsOut(ManagedHandle methodHandle, int parameterNum)
        {
            MethodHolder methodHolder = Unsafe.As<MethodHolder>(methodHandle.Target);
            ParameterInfo parameterInfo = methodHolder.method.GetParameters()[parameterNum];
            return (byte)(parameterInfo.IsOut ? 1 : 0);
        }

        [UnmanagedCallersOnly]
        internal static ManagedHandle GetNullReferenceException()
        {
            var exception = new NullReferenceException();
            return ManagedHandle.Alloc(exception, GCHandleType.Weak);
        }

        [UnmanagedCallersOnly]
        internal static ManagedHandle GetException(IntPtr msgPtr)
        {
            string msg = Marshal.PtrToStringAnsi(msgPtr);
            var exception = new Exception(msg);
            return ManagedHandle.Alloc(exception, GCHandleType.Weak);
        }

        [UnmanagedCallersOnly]
        internal static ManagedHandle GetNotSupportedException()
        {
            var exception = new NotSupportedException();
            return ManagedHandle.Alloc(exception, GCHandleType.Weak);
        }

        [UnmanagedCallersOnly]
        internal static ManagedHandle GetArgumentNullException()
        {
            var exception = new ArgumentNullException();
            return ManagedHandle.Alloc(exception, GCHandleType.Weak);
        }

        [UnmanagedCallersOnly]
        internal static ManagedHandle GetArgumentException()
        {
            var exception = new ArgumentException();
            return ManagedHandle.Alloc(exception, GCHandleType.Weak);
        }

        [UnmanagedCallersOnly]
        internal static ManagedHandle GetArgumentOutOfRangeException()
        {
            var exception = new ArgumentOutOfRangeException();
            return ManagedHandle.Alloc(exception, GCHandleType.Weak);
        }

        [UnmanagedCallersOnly]
        internal static ManagedHandle NewGCHandle(ManagedHandle valueHandle, byte pinned)
        {
            return ManagedHandle.Alloc(valueHandle.Target, pinned != 0 ? GCHandleType.Pinned : GCHandleType.Normal);
        }

        [UnmanagedCallersOnly]
        internal static ManagedHandle NewGCHandleWeak(ManagedHandle valueHandle, byte trackResurrection)
        {
            return ManagedHandle.Alloc(valueHandle.Target, trackResurrection != 0 ? GCHandleType.WeakTrackResurrection : GCHandleType.Weak);
        }

        [UnmanagedCallersOnly]
        internal static void FreeGCHandle(ManagedHandle valueHandle)
        {
            valueHandle.Free();
        }

        [UnmanagedCallersOnly]
        internal static void GCCollect(int generation, int mode, bool blocking, bool compacting)
        {
            GC.Collect(generation, (GCCollectionMode)mode, blocking, compacting);
        }

        [UnmanagedCallersOnly]
        internal static int GCMaxGeneration()
        {
            return GC.MaxGeneration;
        }

        [UnmanagedCallersOnly]
        internal static void GCWaitForPendingFinalizers()
        {
            GC.WaitForPendingFinalizers();
        }

        [UnmanagedCallersOnly]
        internal static IntPtr GetTypeClass(ManagedHandle typeHandle)
        {
            TypeHolder typeHolder = Unsafe.As<TypeHolder>(typeHandle.Target);
            if (typeHolder.type.IsByRef)
            {
                // Drop reference type (&) to get actual value type
                return GetTypeHolder(typeHolder.type.GetElementType()).managedClassPointer;
            }
            return typeHolder.managedClassPointer;
        }

        [UnmanagedCallersOnly]
        internal static bool GetTypeIsPointer(ManagedHandle typeHandle)
        {
            Type type = Unsafe.As<TypeHolder>(typeHandle.Target);
            return type.IsPointer;
        }

        [UnmanagedCallersOnly]
        internal static bool GetTypeIsReference(ManagedHandle typeHandle)
        {
            Type type = Unsafe.As<TypeHolder>(typeHandle.Target);
            return type.IsByRef;
        }

        [UnmanagedCallersOnly]
        internal static uint GetTypeMTypesEnum(ManagedHandle typeHandle)
        {
            Type type = Unsafe.As<TypeHolder>(typeHandle.Target);
            if (type.IsByRef)
                type = type.GetElementType(); // Drop reference type (&) to get actual value type
            MTypes monoType;
            switch (type)
            {
            case Type _ when type == typeof(void):
                monoType = MTypes.Void;
                break;
            case Type _ when type == typeof(bool):
                monoType = MTypes.Boolean;
                break;
            case Type _ when type == typeof(sbyte):
            case Type _ when type == typeof(short):
                monoType = MTypes.I2;
                break;
            case Type _ when type == typeof(byte):
            case Type _ when type == typeof(ushort):
                monoType = MTypes.U2;
                break;
            case Type _ when type == typeof(int):
                monoType = MTypes.I4;
                break;
            case Type _ when type == typeof(uint):
                monoType = MTypes.U4;
                break;
            case Type _ when type == typeof(long):
                monoType = MTypes.I8;
                break;
            case Type _ when type == typeof(ulong):
                monoType = MTypes.U8;
                break;
            case Type _ when type == typeof(float):
                monoType = MTypes.R4;
                break;
            case Type _ when type == typeof(double):
                monoType = MTypes.R8;
                break;
            case Type _ when type == typeof(string):
                monoType = MTypes.String;
                break;
            case Type _ when type == typeof(IntPtr):
                monoType = MTypes.Ptr;
                break;
            case Type _ when type.IsEnum:
                monoType = MTypes.Enum;
                break;
            case Type _ when type.IsArray:
            case Type _ when type == typeof(ManagedArray):
                monoType = MTypes.Array;
                break;
            case Type _ when type.IsValueType && !type.IsEnum && !type.IsPrimitive:
                monoType = MTypes.ValueType;
                break;
            case Type _ when type.IsGenericType:
                monoType = MTypes.GenericInst;
                break;
            case Type _ when type.IsClass:
                monoType = MTypes.Object;
                break;
            default: throw new NativeInteropException($"Unsupported type '{type.FullName}'");
            }
            return (uint)monoType;
        }
    }
}

#endif<|MERGE_RESOLUTION|>--- conflicted
+++ resolved
@@ -577,15 +577,9 @@
         [UnmanagedCallersOnly]
         internal static ManagedHandle GetArrayTypeFromElementType(ManagedHandle elementTypeHandle)
         {
-<<<<<<< HEAD
             Type elementType = Unsafe.As<TypeHolder>(elementTypeHandle.Target);
-            Type classType = elementType.MakeArrayType();
+            Type classType = ArrayFactory.GetArrayType(elementType);
             return GetTypeManagedHandle(classType);
-=======
-            Type elementType = Unsafe.As<Type>(elementTypeHandle.Target);
-            Type classType = ArrayFactory.GetArrayType(elementType);
-            return GetTypeGCHandle(classType);
->>>>>>> 9afb8778
         }
 
         [UnmanagedCallersOnly]
