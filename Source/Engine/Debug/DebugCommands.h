// Copyright (c) Wojciech Figat. All rights reserved.

#pragma once

#include "Engine/Scripting/ScriptingType.h"

/// <summary>
/// Debug commands and console variables system.
/// </summary>
API_CLASS(static) class FLAXENGINE_API DebugCommands
{
    DECLARE_SCRIPTING_TYPE_MINIMAL(DebugCommands);

    // Types of debug command flags.
    API_ENUM(Attributes="Flags") enum class CommandFlags
    {
        // Incorrect or missing command.
        None = 0,
        // Executable method.
        Exec = 1,
        // Can get value.
        Read = 2,
        // Can set value.
        Write = 4,
        // Can get and set value.
        ReadWrite = Read | Write,
    };

public:
    /// <summary>
    /// Executes the command.
    /// </summary>
    /// <param name="command">The command line (optionally with arguments).</param>
    API_FUNCTION() static void Execute(StringView command);

    /// <summary>
    /// Searches the list of commands to return candidates that match the given query text.
    /// </summary>
    /// <param name="searchText">The query text.</param>
    /// <param name="matches">The output list of commands that match a given query (unsorted).</param>
    /// <param name="startsWith">True if filter commands that start with a specific search text, otherwise will return commands that contain a specific query.</param>
    API_FUNCTION() static void Search(StringView searchText, API_PARAM(Out) Array<StringView, HeapAllocation>& matches, bool startsWith = false);

    /// <summary>
    /// Starts asynchronous debug commands caching. Cna be used to minimize time-to-interactive when using console interface or when using scripted actions.
    /// </summary>
    API_FUNCTION() static void InitAsync();

    /// <summary>
    /// Gets all available commands.
    /// </summary>
<<<<<<< HEAD
    /// <param name="matches">The output list of all commands (unsorted).</param>
    /// <returns>TODO.</returns>
=======
    /// <param name="commands">The output list of all commands (unsorted).</param>
>>>>>>> d93c32db
    API_FUNCTION() static void GetAllCommands(API_PARAM(Out) Array<StringView, HeapAllocation>& commands);

    /// <summary>
    /// Returns flags of the command.
    /// </summary>
    /// <param name="command">The full name of the command.</param>
    API_FUNCTION() static CommandFlags GetCommandFlags(StringView command);

public:
    static bool Iterate(const StringView& searchText, int32& index);
    static StringView GetCommandName(int32 index);
};

DECLARE_ENUM_OPERATORS(DebugCommands::CommandFlags);<|MERGE_RESOLUTION|>--- conflicted
+++ resolved
@@ -49,12 +49,7 @@
     /// <summary>
     /// Gets all available commands.
     /// </summary>
-<<<<<<< HEAD
-    /// <param name="matches">The output list of all commands (unsorted).</param>
-    /// <returns>TODO.</returns>
-=======
     /// <param name="commands">The output list of all commands (unsorted).</param>
->>>>>>> d93c32db
     API_FUNCTION() static void GetAllCommands(API_PARAM(Out) Array<StringView, HeapAllocation>& commands);
 
     /// <summary>
