--- conflicted
+++ resolved
@@ -154,13 +154,10 @@
     Array<DebugTriangle> OneFrameTriangles;
     Array<DebugTriangle> DefaultWireTriangles;
     Array<DebugTriangle> OneFrameWireTriangles;
-<<<<<<< HEAD
-=======
     Array<DebugText2D> DefaultText2D;
     Array<DebugText2D> OneFrameText2D;
     Array<DebugText3D> DefaultText3D;
     Array<DebugText3D> OneFrameText3D;
->>>>>>> 3ddd64df
 
     inline int32 Count() const
     {
@@ -175,14 +172,11 @@
     inline int32 TrianglesCount() const
     {
         return DefaultTriangles.Count() + OneFrameTriangles.Count() + DefaultWireTriangles.Count() + OneFrameWireTriangles.Count();
-<<<<<<< HEAD
-=======
     }
 
     inline int32 TextCount() const
     {
         return DefaultText2D.Count() + OneFrameText2D.Count() + DefaultText3D.Count() + OneFrameText3D.Count();
->>>>>>> 3ddd64df
     }
 
     inline void Add(const DebugLine& l)
@@ -214,20 +208,14 @@
         UpdateList(deltaTime, DefaultLines);
         UpdateList(deltaTime, DefaultTriangles);
         UpdateList(deltaTime, DefaultWireTriangles);
-<<<<<<< HEAD
-=======
         UpdateList(deltaTime, DefaultText2D);
         UpdateList(deltaTime, DefaultText3D);
->>>>>>> 3ddd64df
 
         OneFrameLines.Clear();
         OneFrameTriangles.Clear();
         OneFrameWireTriangles.Clear();
-<<<<<<< HEAD
-=======
         OneFrameText2D.Clear();
         OneFrameText3D.Clear();
->>>>>>> 3ddd64df
     }
 
     inline void Clear()
@@ -238,13 +226,10 @@
         OneFrameTriangles.Clear();
         DefaultWireTriangles.Clear();
         OneFrameWireTriangles.Clear();
-<<<<<<< HEAD
-=======
         DefaultText2D.Clear();
         OneFrameText2D.Clear();
         DefaultText3D.Clear();
         OneFrameText3D.Clear();
->>>>>>> 3ddd64df
     }
 
     inline void Release()
@@ -255,25 +240,6 @@
         OneFrameTriangles.Resize(0);
         DefaultWireTriangles.Resize(0);
         OneFrameWireTriangles.Resize(0);
-<<<<<<< HEAD
-    }
-};
-
-DebugDrawData DebugDrawDefault;
-DebugDrawData DebugDrawDepthTest;
-AssetReference<Shader> DebugDrawShader;
-PsData DebugDrawPsLinesDefault;
-PsData DebugDrawPsLinesDepthTest;
-PsData DebugDrawPsWireTrianglesDefault;
-PsData DebugDrawPsWireTrianglesDepthTest;
-PsData DebugDrawPsTrianglesDefault;
-PsData DebugDrawPsTrianglesDepthTest;
-DynamicVertexBuffer* DebugDrawVB = nullptr;
-Vector3 SphereCache[DEBUG_DRAW_SPHERE_VERTICES];
-Vector3 CircleCache[DEBUG_DRAW_CIRCLE_VERTICES];
-Vector3 CylinderCache[DEBUG_DRAW_CYLINDER_VERTICES];
-Array<Vector3> SphereTriangleCache;
-=======
         DefaultText2D.Resize(0);
         OneFrameText2D.Resize(0);
         DefaultText3D.Resize(0);
@@ -306,7 +272,6 @@
     Array<Vector3> SphereTriangleCache;
 };
 
->>>>>>> 3ddd64df
 extern int32 BoxTrianglesIndicesCache[];
 
 struct DebugDrawCall
@@ -654,13 +619,8 @@
     PROFILE_GPU_CPU("Debug Draw");
 
     // Ensure to have shader loaded and any lines to render
-<<<<<<< HEAD
-    const int32 debugDrawDepthTestCount = DebugDrawDepthTest.Count();
-    const int32 debugDrawDefaultCount = DebugDrawDefault.Count();
-=======
     const int32 debugDrawDepthTestCount = Context->DebugDrawDepthTest.Count();
     const int32 debugDrawDefaultCount = Context->DebugDrawDefault.Count();
->>>>>>> 3ddd64df
     if (DebugDrawShader == nullptr || !DebugDrawShader->IsLoaded() || debugDrawDepthTestCount + debugDrawDefaultCount == 0)
         return;
     if (renderContext.Buffers == nullptr || !DebugDrawVB)
@@ -677,21 +637,12 @@
 #endif
     DebugDrawVB->Clear();
     int32 vertexCounter = 0;
-<<<<<<< HEAD
-    const DebugDrawCall depthTestLines = WriteLists(vertexCounter, DebugDrawDepthTest.DefaultLines, DebugDrawDepthTest.OneFrameLines);
-    const DebugDrawCall defaultLines = WriteLists(vertexCounter, DebugDrawDefault.DefaultLines, DebugDrawDefault.OneFrameLines);
-    const DebugDrawCall depthTestTriangles = WriteLists(vertexCounter, DebugDrawDepthTest.DefaultTriangles, DebugDrawDepthTest.OneFrameTriangles);
-    const DebugDrawCall defaultTriangles = WriteLists(vertexCounter, DebugDrawDefault.DefaultTriangles, DebugDrawDefault.OneFrameTriangles);
-    const DebugDrawCall depthTestWireTriangles = WriteLists(vertexCounter, DebugDrawDepthTest.DefaultWireTriangles, DebugDrawDepthTest.OneFrameWireTriangles);
-    const DebugDrawCall defaultWireTriangles = WriteLists(vertexCounter, DebugDrawDefault.DefaultWireTriangles, DebugDrawDefault.OneFrameWireTriangles);
-=======
     const DebugDrawCall depthTestLines = WriteLists(vertexCounter, Context->DebugDrawDepthTest.DefaultLines, Context->DebugDrawDepthTest.OneFrameLines);
     const DebugDrawCall defaultLines = WriteLists(vertexCounter, Context->DebugDrawDefault.DefaultLines, Context->DebugDrawDefault.OneFrameLines);
     const DebugDrawCall depthTestTriangles = WriteLists(vertexCounter, Context->DebugDrawDepthTest.DefaultTriangles, Context->DebugDrawDepthTest.OneFrameTriangles);
     const DebugDrawCall defaultTriangles = WriteLists(vertexCounter, Context->DebugDrawDefault.DefaultTriangles, Context->DebugDrawDefault.OneFrameTriangles);
     const DebugDrawCall depthTestWireTriangles = WriteLists(vertexCounter, Context->DebugDrawDepthTest.DefaultWireTriangles, Context->DebugDrawDepthTest.OneFrameWireTriangles);
     const DebugDrawCall defaultWireTriangles = WriteLists(vertexCounter, Context->DebugDrawDefault.DefaultWireTriangles, Context->DebugDrawDefault.OneFrameWireTriangles);
->>>>>>> 3ddd64df
     DebugDrawVB->Flush(context);
 #if COMPILE_WITH_PROFILER
     ProfilerCPU::EndEvent(updateBufferProfileKey);
@@ -724,15 +675,6 @@
             context->SetState(state->Get(enableDepthWrite, true));
             context->BindVB(ToSpan(&vb, 1));
             context->Draw(depthTestLines.StartVertex, depthTestLines.VertexCount);
-        }
-        
-        // Wire Triangles
-        if (depthTestWireTriangles.VertexCount)
-        {
-            auto state = data.EnableDepthTest ? &DebugDrawPsWireTrianglesDepthTest : &DebugDrawPsWireTrianglesDefault;
-            context->SetState(state->Get(enableDepthWrite, true));
-            context->BindVB(ToSpan(&vb, 1));
-            context->Draw(depthTestWireTriangles.StartVertex, depthTestWireTriangles.VertexCount);
         }
 
         // Wire Triangles
@@ -833,7 +775,6 @@
     }
 }
 
-<<<<<<< HEAD
 namespace
 {
     bool DrawActorsTreeWalk(Actor* actor)
@@ -847,15 +788,10 @@
     }
 }
 
-void DebugDraw::DrawActors(Actor** selectedActors, int32 selectedActorsCount)
+void DebugDraw::DrawActors(Actor** selectedActors, int32 selectedActorsCount, bool drawScenes)
 {
     PROFILE_CPU();
-=======
-void DebugDraw::DrawActors(Actor** selectedActors, int32 selectedActorsCount, bool drawScenes)
-{
-    PROFILE_CPU();
-
->>>>>>> 3ddd64df
+
     if (selectedActors)
     {
         for (int32 i = 0; i < selectedActorsCount; i++)
@@ -866,11 +802,6 @@
         }
     }
 
-<<<<<<< HEAD
-    Function<bool(Actor*)> function;
-    function.Bind(&DrawActorsTreeWalk);
-    SceneQuery::TreeExecute(function);
-=======
     if (drawScenes)
     {
         Function<bool(Actor*)> function = [](Actor* actor)-> bool
@@ -884,7 +815,6 @@
         };
         SceneQuery::TreeExecute(function);
     }
->>>>>>> 3ddd64df
 }
 
 void DebugDraw::DrawLine(const Vector3& start, const Vector3& end, const Color& color, float duration, bool depthTest)
@@ -1145,11 +1075,7 @@
     if (depthTest)
         list = duration > 0 ? &Context->DebugDrawDepthTest.DefaultTriangles : &Context->DebugDrawDepthTest.OneFrameTriangles;
     else
-<<<<<<< HEAD
-        list = duration > 0 ? &DebugDrawDefault.DefaultTriangles : &DebugDrawDefault.OneFrameTriangles;
-=======
         list = duration > 0 ? &Context->DebugDrawDefault.DefaultTriangles : &Context->DebugDrawDefault.OneFrameTriangles;
->>>>>>> 3ddd64df
     list->EnsureCapacity(list->Count() + vertices.Length() / 3);
 
     for (int32 i = 0; i < vertices.Length();)
@@ -1178,11 +1104,7 @@
     if (depthTest)
         list = duration > 0 ? &Context->DebugDrawDepthTest.DefaultTriangles : &Context->DebugDrawDepthTest.OneFrameTriangles;
     else
-<<<<<<< HEAD
-        list = duration > 0 ? &DebugDrawDefault.DefaultTriangles : &DebugDrawDefault.OneFrameTriangles;
-=======
         list = duration > 0 ? &Context->DebugDrawDefault.DefaultTriangles : &Context->DebugDrawDefault.OneFrameTriangles;
->>>>>>> 3ddd64df
     list->EnsureCapacity(list->Count() + indices.Length() / 3);
 
     for (int32 i = 0; i < indices.Length();)
@@ -1193,7 +1115,6 @@
         list->Add(t);
     }
 }
-<<<<<<< HEAD
 
 void DebugDraw::DrawTriangles(const Array<Vector3>& vertices, const Array<int32, HeapAllocation>& indices, const Color& color, float duration, bool depthTest)
 {
@@ -1210,9 +1131,9 @@
 
     Array<DebugTriangle>* list;
     if (depthTest)
-        list = duration > 0 ? &DebugDrawDepthTest.DefaultWireTriangles : &DebugDrawDepthTest.OneFrameWireTriangles;
-    else
-        list = duration > 0 ? &DebugDrawDefault.DefaultWireTriangles : &DebugDrawDefault.OneFrameWireTriangles;
+        list = duration > 0 ? &Context->DebugDrawDepthTest.DefaultWireTriangles : &Context->DebugDrawDepthTest.OneFrameWireTriangles;
+    else
+        list = duration > 0 ? &Context->DebugDrawDefault.DefaultWireTriangles : &Context->DebugDrawDefault.OneFrameWireTriangles;
     list->EnsureCapacity(list->Count() + vertices.Length() / 3);
 
     for (int32 i = 0; i < vertices.Length();)
@@ -1239,59 +1160,9 @@
 
     Array<DebugTriangle>* list;
     if (depthTest)
-        list = duration > 0 ? &DebugDrawDepthTest.DefaultWireTriangles : &DebugDrawDepthTest.OneFrameWireTriangles;
-    else
-        list = duration > 0 ? &DebugDrawDefault.DefaultWireTriangles : &DebugDrawDefault.OneFrameWireTriangles;
-=======
-
-void DebugDraw::DrawTriangles(const Array<Vector3>& vertices, const Array<int32, HeapAllocation>& indices, const Color& color, float duration, bool depthTest)
-{
-    DrawTriangles(Span<Vector3>(vertices.Get(), vertices.Count()), Span<int32>(indices.Get(), indices.Count()), color, duration, depthTest);
-}
-
-void DebugDraw::DrawWireTriangles(const Span<Vector3>& vertices, const Color& color, float duration, bool depthTest)
-{
-    ASSERT(vertices.Length() % 3 == 0);
-
-    DebugTriangle t;
-    t.Color = Color32(color);
-    t.TimeLeft = duration;
-
-    Array<DebugTriangle>* list;
-    if (depthTest)
         list = duration > 0 ? &Context->DebugDrawDepthTest.DefaultWireTriangles : &Context->DebugDrawDepthTest.OneFrameWireTriangles;
     else
         list = duration > 0 ? &Context->DebugDrawDefault.DefaultWireTriangles : &Context->DebugDrawDefault.OneFrameWireTriangles;
-    list->EnsureCapacity(list->Count() + vertices.Length() / 3);
-
-    for (int32 i = 0; i < vertices.Length();)
-    {
-        t.V0 = vertices[i++];
-        t.V1 = vertices[i++];
-        t.V2 = vertices[i++];
-        list->Add(t);
-    }
-}
-
-void DebugDraw::DrawWireTriangles(const Array<Vector3>& vertices, const Color& color, float duration, bool depthTest)
-{
-    DrawWireTriangles(Span<Vector3>(vertices.Get(), vertices.Count()), color, duration, depthTest);
-}
-
-void DebugDraw::DrawWireTriangles(const Span<Vector3>& vertices, const Span<int32>& indices, const Color& color, float duration, bool depthTest)
-{
-    ASSERT(indices.Length() % 3 == 0);
-
-    DebugTriangle t;
-    t.Color = Color32(color);
-    t.TimeLeft = duration;
-
-    Array<DebugTriangle>* list;
-    if (depthTest)
-        list = duration > 0 ? &Context->DebugDrawDepthTest.DefaultWireTriangles : &Context->DebugDrawDepthTest.OneFrameWireTriangles;
-    else
-        list = duration > 0 ? &Context->DebugDrawDefault.DefaultWireTriangles : &Context->DebugDrawDefault.OneFrameWireTriangles;
->>>>>>> 3ddd64df
     list->EnsureCapacity(list->Count() + indices.Length() / 3);
 
     for (int32 i = 0; i < indices.Length();)
