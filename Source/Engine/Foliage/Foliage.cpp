// Copyright (c) 2012-2024 Wojciech Figat. All rights reserved.

#include "Foliage.h"
#include "FoliageType.h"
#include "FoliageCluster.h"
#include "Engine/Core/Log.h"
#include "Engine/Core/Random.h"
#include "Engine/Engine/Engine.h"
#include "Engine/Graphics/RenderTask.h"
#if !FOLIAGE_USE_SINGLE_QUAD_TREE
#include "Engine/Threading/JobSystem.h"
#if FOLIAGE_USE_DRAW_CALLS_BATCHING
#include "Engine/Graphics/RenderTools.h"
#include "Engine/Graphics/GPUDevice.h"
#include "Engine/Renderer/RenderList.h"
#endif
#endif
#include "Engine/Level/SceneQuery.h"
#include "Engine/Profiler/ProfilerCPU.h"
#include "Engine/Renderer/GlobalSignDistanceFieldPass.h"
#include "Engine/Renderer/GI/GlobalSurfaceAtlasPass.h"
#include "Engine/Serialization/Serialization.h"
#include "Engine/Utilities/Encryption.h"

#define FOLIAGE_GET_DRAW_MODES(renderContext, type) (type.DrawModes & renderContext.View.Pass & renderContext.View.GetShadowsDrawPassMask(type.ShadowsMode))
#define FOLIAGE_CAN_DRAW(renderContext, type) (type.IsReady() && FOLIAGE_GET_DRAW_MODES(renderContext, type) != DrawPass::None && type.Model->CanBeRendered())

Foliage::Foliage(const SpawnParams& params)
    : Actor(params)
{
    _disableFoliageTypeEvents = false;

    // When using separate quad-tree for each foliage type we can run async job to draw them in separate, otherwise just draw whole foliage in async as one
#if FOLIAGE_USE_SINGLE_QUAD_TREE
    _drawCategory = SceneRendering::SceneDrawAsync;
#else
    _drawCategory = SceneRendering::SceneDraw;
#endif
}

void Foliage::AddToCluster(ChunkedArray<FoliageCluster, FOLIAGE_CLUSTER_CHUNKS_SIZE>& clusters, FoliageCluster* cluster, FoliageInstance& instance)
{
    ASSERT(instance.Bounds.Radius > ZeroTolerance);
    ASSERT(cluster->Bounds.Intersects(instance.Bounds));

    // Find target cluster
    while (cluster->Children[0])
    {
#define CHECK_CHILD(idx) \
			if (cluster->Children[idx]->Bounds.Intersects(instance.Bounds)) \
			{ \
				cluster = cluster->Children[idx]; \
				continue; \
			}
        CHECK_CHILD(0);
        CHECK_CHILD(1);
        CHECK_CHILD(2);
        CHECK_CHILD(3);
#undef CHECK_CHILD
    }

    // Check if it's not full
    if (cluster->Instances.Count() != FOLIAGE_CLUSTER_CAPACITY)
    {
        // Insert into cluster
        cluster->Instances.Add(&instance);
    }
    else
    {
        // Subdivide cluster
        const int32 count = clusters.Count();
        clusters.Resize(count + 4);
        cluster->Children[0] = &clusters[count + 0];
        cluster->Children[1] = &clusters[count + 1];
        cluster->Children[2] = &clusters[count + 2];
        cluster->Children[3] = &clusters[count + 3];

        // Setup children
        const Vector3 min = cluster->Bounds.Minimum;
        const Vector3 max = cluster->Bounds.Maximum;
        const Vector3 size = cluster->Bounds.GetSize();
        cluster->Children[0]->Init(BoundingBox(min, min + size * Vector3(0.5f, 1.0f, 0.5f)));
        cluster->Children[1]->Init(BoundingBox(min + size * Vector3(0.5f, 0.0f, 0.5f), max));
        cluster->Children[2]->Init(BoundingBox(min + size * Vector3(0.5f, 0.0f, 0.0f), min + size * Vector3(1.0f, 1.0f, 0.5f)));
        cluster->Children[3]->Init(BoundingBox(min + size * Vector3(0.0f, 0.0f, 0.5f), min + size * Vector3(0.5f, 1.0f, 1.0f)));

        // Move instances to a proper cells
        for (int32 i = 0; i < cluster->Instances.Count(); i++)
        {
            AddToCluster(clusters, cluster, *cluster->Instances[i]);
        }
        cluster->Instances.Clear();
        AddToCluster(clusters, cluster, instance);
    }
}

#if !FOLIAGE_USE_SINGLE_QUAD_TREE && FOLIAGE_USE_DRAW_CALLS_BATCHING

void Foliage::DrawInstance(RenderContext& renderContext, FoliageInstance& instance, const FoliageType& type, Model* model, int32 lod, float lodDitherFactor, DrawCallsList* drawCallsLists, BatchedDrawCalls& result) const
{
    const auto& meshes = model->LODs.Get()[lod].Meshes;
    for (int32 meshIndex = 0; meshIndex < meshes.Count(); meshIndex++)
    {
        auto& drawCall = drawCallsLists[lod][meshIndex];
        if (!drawCall.DrawCall.Material)
            continue;

        DrawKey key;
        key.Mat = drawCall.DrawCall.Material;
        key.Geo = &meshes.Get()[meshIndex];
        key.Lightmap = instance.Lightmap.TextureIndex;
        auto* e = result.TryGet(key);
        if (!e)
        {
            e = &result[key];
            ASSERT_LOW_LAYER(key.Mat);
            e->DrawCall.Material = key.Mat;
            e->DrawCall.Surface.Lightmap = EnumHasAnyFlags(_staticFlags, StaticFlags::Lightmap) && _scene ? _scene->LightmapsData.GetReadyLightmap(key.Lightmap) : nullptr;
            e->DrawCall.Surface.GeometrySize = key.Geo->GetBox().GetSize();
        }

        // Add instance to the draw batch
        auto& instanceData = e->Instances.AddOne();
        Matrix world;
        const Transform transform = _transform.LocalToWorld(instance.Transform);
        const Float3 translation = transform.Translation - renderContext.View.Origin;
        Matrix::Transformation(transform.Scale, transform.Orientation, translation, world);
        constexpr float worldDeterminantSign = 1.0f;
        instanceData.Store(world, world, instance.Lightmap.UVsArea, drawCall.DrawCall.Surface.GeometrySize, instance.Random, worldDeterminantSign, lodDitherFactor);
    }
}

void Foliage::DrawCluster(RenderContext& renderContext, FoliageCluster* cluster, const FoliageType& type, DrawCallsList* drawCallsLists, BatchedDrawCalls& result) const
{
    // Skip clusters that around too far from view
    const auto lodView = (renderContext.LodProxyView ? renderContext.LodProxyView : &renderContext.View);
    if (Float3::Distance(lodView->Position, cluster->TotalBoundsSphere.Center - lodView->Origin) - (float)cluster->TotalBoundsSphere.Radius > cluster->MaxCullDistance)
        return;
    const Vector3 viewOrigin = renderContext.View.Origin;

    //DebugDraw::DrawBox(cluster->Bounds, Color::Red);

    // Draw visible children
    if (cluster->Children[0])
    {
        // Don't store instances in non-leaf nodes
        ASSERT_LOW_LAYER(cluster->Instances.IsEmpty());

        BoundingBox box;
#define DRAW_CLUSTER(idx) \
        box = cluster->Children[idx]->TotalBounds; \
        box.Minimum -= viewOrigin; \
        box.Maximum -= viewOrigin; \
		if (renderContext.View.CullingFrustum.Intersects(box)) \
			DrawCluster(renderContext, cluster->Children[idx], type, drawCallsLists, result)
        DRAW_CLUSTER(0);
        DRAW_CLUSTER(1);
        DRAW_CLUSTER(2);
        DRAW_CLUSTER(3);
#undef 	DRAW_CLUSTER
    }
    else
    {
        // Draw visible instances
        const auto frame = Engine::FrameCount;
        const auto model = type.Model.Get();
        for (int32 i = 0; i < cluster->Instances.Count(); i++)
        {
            auto& instance = *cluster->Instances.Get()[i];
            BoundingSphere sphere = instance.Bounds;
            sphere.Center -= viewOrigin;
            if (Float3::Distance(lodView->Position, sphere.Center) - (float)sphere.Radius < instance.CullDistance &&
                renderContext.View.CullingFrustum.Intersects(sphere))
            {
                const auto modelFrame = instance.DrawState.PrevFrame + 1;

                // Select a proper LOD index (model may be culled)
                int32 lodIndex = RenderTools::ComputeModelLOD(model, sphere.Center, (float)sphere.Radius, renderContext);
                if (lodIndex == -1)
                {
                    // Handling model fade-out transition
                    if (modelFrame == frame && instance.DrawState.PrevLOD != -1)
                    {
                        // Check if start transition
                        if (instance.DrawState.LODTransition == 255)
                        {
                            instance.DrawState.LODTransition = 0;
                        }

                        RenderTools::UpdateModelLODTransition(instance.DrawState.LODTransition);

                        // Check if end transition
                        if (instance.DrawState.LODTransition == 255)
                        {
                            instance.DrawState.PrevLOD = lodIndex;
                        }
                        else
                        {
                            const auto prevLOD = model->ClampLODIndex(instance.DrawState.PrevLOD);
                            const float normalizedProgress = static_cast<float>(instance.DrawState.LODTransition) * (1.0f / 255.0f);
                            DrawInstance(renderContext, instance, type, model, prevLOD, normalizedProgress, drawCallsLists, result);
                        }
                    }
                    instance.DrawState.PrevFrame = frame;
                    continue;
                }
                lodIndex += renderContext.View.ModelLODBias;
                lodIndex = model->ClampLODIndex(lodIndex);

                // Check if it's the new frame and could update the drawing state (note: model instance could be rendered many times per frame to different viewports)
                if (modelFrame == frame)
                {
                    // Check if start transition
                    if (instance.DrawState.PrevLOD != lodIndex && instance.DrawState.LODTransition == 255)
                    {
                        instance.DrawState.LODTransition = 0;
                    }

                    RenderTools::UpdateModelLODTransition(instance.DrawState.LODTransition);

                    // Check if end transition
                    if (instance.DrawState.LODTransition == 255)
                    {
                        instance.DrawState.PrevLOD = lodIndex;
                    }
                }
                // Check if there was a gap between frames in drawing this model instance
                else if (modelFrame < frame || instance.DrawState.PrevLOD == -1)
                {
                    // Reset state
                    instance.DrawState.PrevLOD = lodIndex;
                    instance.DrawState.LODTransition = 255;
                }

                // Draw
                if (instance.DrawState.PrevLOD == lodIndex)
                {
                    DrawInstance(renderContext, instance, type, model, lodIndex, 0.0f, drawCallsLists, result);
                }
                else if (instance.DrawState.PrevLOD == -1)
                {
                    const float normalizedProgress = static_cast<float>(instance.DrawState.LODTransition) * (1.0f / 255.0f);
                    DrawInstance(renderContext, instance, type, model, lodIndex, 1.0f - normalizedProgress, drawCallsLists, result);
                }
                else
                {
                    const auto prevLOD = model->ClampLODIndex(instance.DrawState.PrevLOD);
                    const float normalizedProgress = static_cast<float>(instance.DrawState.LODTransition) * (1.0f / 255.0f);
                    DrawInstance(renderContext, instance, type, model, prevLOD, normalizedProgress, drawCallsLists, result);
                    DrawInstance(renderContext, instance, type, model, lodIndex, normalizedProgress - 1.0f, drawCallsLists, result);
                }

                //DebugDraw::DrawSphere(instance.Bounds, Color::YellowGreen);

                instance.DrawState.PrevFrame = frame;
            }
        }
    }
}

#else

void Foliage::DrawCluster(RenderContext& renderContext, FoliageCluster* cluster, Mesh::DrawInfo& draw)
{
    // Skip clusters that around too far from view
    const auto lodView = (renderContext.LodProxyView ? renderContext.LodProxyView : &renderContext.View);
    if (Float3::Distance(lodView->Position, cluster->TotalBoundsSphere.Center - lodView->Origin) - (float)cluster->TotalBoundsSphere.Radius > cluster->MaxCullDistance)
        return;
    const Vector3 viewOrigin = renderContext.View.Origin;

    //DebugDraw::DrawBox(cluster->Bounds, Color::Red);

    // Draw visible children
    if (cluster->Children[0])
    {
        // Don't store instances in non-leaf nodes
        ASSERT_LOW_LAYER(cluster->Instances.IsEmpty());

        BoundingBox box;
#define DRAW_CLUSTER(idx) \
        box = cluster->Children[idx]->TotalBounds; \
        box.Minimum -= viewOrigin; \
        box.Maximum -= viewOrigin; \
		if (renderContext.View.CullingFrustum.Intersects(box)) \
			DrawCluster(renderContext, cluster->Children[idx], draw)
        DRAW_CLUSTER(0);
        DRAW_CLUSTER(1);
        DRAW_CLUSTER(2);
        DRAW_CLUSTER(3);
#undef 	DRAW_CLUSTER
    }
    else
    {
        // Draw visible instances
        const auto frame = Engine::FrameCount;
        for (int32 i = 0; i < cluster->Instances.Count(); i++)
        {
            auto& instance = *cluster->Instances[i];
            auto& type = FoliageTypes[instance.Type];
            BoundingSphere sphere = instance.Bounds;
            sphere.Center -= viewOrigin;

            // Check if can draw this instance
            if (type._canDraw &&
                Float3::Distance(lodView->Position, sphere.Center) - (float)sphere.Radius < instance.CullDistance &&
                renderContext.View.CullingFrustum.Intersects(sphere))
            {
                Matrix world;
                const Transform transform = _transform.LocalToWorld(instance.Transform);
                const Float3 translation = transform.Translation - renderContext.View.Origin;
                Matrix::Transformation(transform.Scale, transform.Orientation, translation, world);

                // Disable motion blur
                instance.DrawState.PrevWorld = world;

                // Draw model
                draw.Lightmap = _scene->LightmapsData.GetReadyLightmap(instance.Lightmap.TextureIndex);
                draw.LightmapUVs = &instance.Lightmap.UVsArea;
                draw.Buffer = &type.Entries;
                draw.World = &world;
                draw.DrawState = &instance.DrawState;
                draw.Bounds = sphere;
                draw.PerInstanceRandom = instance.Random;
                draw.DrawModes = type._drawModes;
                type.Model->Draw(renderContext, draw);

                //DebugDraw::DrawSphere(instance.Bounds, Color::YellowGreen);

                instance.DrawState.PrevFrame = frame;
            }
        }
    }
}

#endif

#if !FOLIAGE_USE_SINGLE_QUAD_TREE

void Foliage::DrawClusterGlobalSDF(class GlobalSignDistanceFieldPass* globalSDF, const BoundingBox& globalSDFBounds, FoliageCluster* cluster, const FoliageType& type)
{
    if (cluster->Children[0])
    {
        // Draw children recursive
#define DRAW_CLUSTER(idx) \
		if (globalSDFBounds.Intersects(cluster->Children[idx]->TotalBounds)) \
			DrawClusterGlobalSDF(globalSDF, globalSDFBounds, cluster->Children[idx], type)
        DRAW_CLUSTER(0);
        DRAW_CLUSTER(1);
        DRAW_CLUSTER(2);
        DRAW_CLUSTER(3);
#undef 	DRAW_CLUSTER
    }
    else
    {
        // Draw visible instances
        for (int32 i = 0; i < cluster->Instances.Count(); i++)
        {
            auto& instance = *cluster->Instances[i];
            if (CollisionsHelper::BoxIntersectsSphere(globalSDFBounds, instance.Bounds))
            {
                const Transform transform = _transform.LocalToWorld(instance.Transform);
                BoundingBox bounds;
                BoundingBox::FromSphere(instance.Bounds, bounds);
                globalSDF->RasterizeModelSDF(this, type.Model->SDF, transform, bounds);
            }
        }
    }
}

void Foliage::DrawClusterGlobalSA(GlobalSurfaceAtlasPass* globalSA, const Vector4& cullingPosDistance, FoliageCluster* cluster, const FoliageType& type, const BoundingBox& localBounds)
{
    if (cluster->Children[0])
    {
        // Draw children recursive
#define DRAW_CLUSTER(idx) \
        if (CollisionsHelper::DistanceBoxPoint(cluster->Children[idx]->TotalBounds, Vector3(cullingPosDistance)) < cullingPosDistance.W) \
            DrawClusterGlobalSA(globalSA, cullingPosDistance, cluster->Children[idx], type, localBounds)
        DRAW_CLUSTER(0);
        DRAW_CLUSTER(1);
        DRAW_CLUSTER(2);
        DRAW_CLUSTER(3);
#undef 	DRAW_CLUSTER
    }
    else
    {
        // Draw visible instances
        for (int32 i = 0; i < cluster->Instances.Count(); i++)
        {
            auto& instance = *cluster->Instances[i];
            if (CollisionsHelper::DistanceSpherePoint(instance.Bounds, Vector3(cullingPosDistance)) < cullingPosDistance.W)
            {
                const Transform transform = _transform.LocalToWorld(instance.Transform);
                globalSA->RasterizeActor(this, &instance, instance.Bounds, transform, localBounds, MAX_uint32, true, 0.5f);
            }
        }
    }
}

void Foliage::DrawFoliageJob(int32 i)
{
    PROFILE_CPU();
    const FoliageType& type = FoliageTypes[i];
    if (type.IsReady() && type.Model->CanBeRendered())
    {
        DrawCallsList drawCallsLists[MODEL_MAX_LODS];
        for (RenderContext& renderContext : _renderContextBatch->Contexts)
            DrawType(renderContext, type, drawCallsLists);
    }
}

#endif

void Foliage::DrawType(RenderContext& renderContext, const FoliageType& type, DrawCallsList* drawCallsLists)
{
    if (!type.Root || !FOLIAGE_CAN_DRAW(renderContext, type))
        return;
    const DrawPass typeDrawModes = FOLIAGE_GET_DRAW_MODES(renderContext, type);
    PROFILE_CPU_ASSET(type.Model);
#if FOLIAGE_USE_DRAW_CALLS_BATCHING
    // Initialize draw calls for foliage type all LODs meshes
    for (int32 lod = 0; lod < type.Model->LODs.Count(); lod++)
    {
        auto& modelLod = type.Model->LODs[lod];
        DrawCallsList& drawCallsList = drawCallsLists[lod];
        const auto& meshes = modelLod.Meshes;
        drawCallsList.Resize(meshes.Count());
        for (int32 meshIndex = 0; meshIndex < meshes.Count(); meshIndex++)
        {
            const auto& mesh = meshes.Get()[meshIndex];
            auto& drawCall = drawCallsList.Get()[meshIndex];
            drawCall.DrawCall.Material = nullptr;

            // Check entry visibility
            const auto& entry = type.Entries[mesh.GetMaterialSlotIndex()];
            if (!entry.Visible || !mesh.IsInitialized())
                continue;
            const MaterialSlot& slot = type.Model->MaterialSlots[mesh.GetMaterialSlotIndex()];

            // Select material
            MaterialBase* material;
            if (entry.Material && entry.Material->IsLoaded())
                material = entry.Material;
            else if (slot.Material && slot.Material->IsLoaded())
                material = slot.Material;
            else
                material = GPUDevice::Instance->GetDefaultMaterial();
            if (!material || !material->IsSurface())
                continue;

            // Select draw modes
            const auto shadowsMode = entry.ShadowsMode & slot.ShadowsMode;
            const auto drawModes = typeDrawModes & renderContext.View.GetShadowsDrawPassMask(shadowsMode) & material->GetDrawModes();
            if (drawModes == DrawPass::None)
                continue;

            drawCall.DrawCall.Material = material;
            drawCall.DrawCall.Surface.GeometrySize = mesh.GetBox().GetSize();
        }
    }

    // Draw instances of the foliage type
    BatchedDrawCalls result;
    DrawCluster(renderContext, type.Root, type, drawCallsLists, result);

    // Submit draw calls with valid instances added
    for (auto& e : result)
    {
        auto& batch = e.Value;
        if (batch.Instances.IsEmpty())
            continue;
        const auto& mesh = *e.Key.Geo;
        const auto& entry = type.Entries[mesh.GetMaterialSlotIndex()];
        const MaterialSlot& slot = type.Model->MaterialSlots[mesh.GetMaterialSlotIndex()];
        const auto shadowsMode = entry.ShadowsMode & slot.ShadowsMode;
        const auto drawModes = typeDrawModes & renderContext.View.GetShadowsDrawPassMask(shadowsMode) & batch.DrawCall.Material->GetDrawModes();

        // Setup draw call
        mesh.GetDrawCallGeometry(batch.DrawCall);
        batch.DrawCall.InstanceCount = 1;
        auto& firstInstance = batch.Instances[0];
<<<<<<< HEAD
        firstInstance.Load(batch.DrawCall);
=======
        batch.DrawCall.ObjectPosition = firstInstance.InstanceOrigin;
        batch.DrawCall.PerInstanceRandom = firstInstance.PerInstanceRandom;
        auto lightmapArea = firstInstance.InstanceLightmapArea.ToFloat4();
        batch.DrawCall.Surface.LightmapUVsArea = *(Rectangle*)&lightmapArea;
        batch.DrawCall.Surface.LODDitherFactor = firstInstance.LODDitherFactor;
        batch.DrawCall.World.SetRow1(Float4(firstInstance.InstanceTransform1, 0.0f));
        batch.DrawCall.World.SetRow2(Float4(firstInstance.InstanceTransform2, 0.0f));
        batch.DrawCall.World.SetRow3(Float4(firstInstance.InstanceTransform3, 0.0f));
        batch.DrawCall.World.SetRow4(Float4(firstInstance.InstanceOrigin, 1.0f));
        batch.DrawCall.Surface.PrevWorld = batch.DrawCall.World;
        batch.DrawCall.Surface.GeometrySize = mesh.GetBox().GetSize();
        batch.DrawCall.Surface.Skinning = nullptr;
        batch.DrawCall.WorldDeterminantSign = 1;
#if USE_EDITOR
        if (renderContext.View.Mode == ViewMode::LightmapUVsDensity)
            batch.DrawCall.Surface.LODDitherFactor = type.ScaleInLightmap; // See LightmapUVsDensityMaterialShader
#endif
>>>>>>> e0a488de

        if (EnumHasAnyFlags(drawModes, DrawPass::Forward))
        {
            // Transparency requires sorting by depth so convert back the batched draw call into normal draw calls (RenderList impl will handle this)
            DrawCall drawCall = batch.DrawCall;
            for (int32 j = 0; j < batch.Instances.Count(); j++)
            {
                auto& instance = batch.Instances[j];
                instance.Load(drawCall);
                const int32 drawCallIndex = renderContext.List->DrawCalls.Add(drawCall);
                renderContext.List->DrawCallsLists[(int32)DrawCallsListType::Forward].Indices.Add(drawCallIndex);
            }
        }

        // Add draw call batch
        const int32 batchIndex = renderContext.List->BatchedDrawCalls.Add(MoveTemp(batch));

        // Add draw call to proper draw lists
        if (EnumHasAnyFlags(drawModes, DrawPass::Depth))
        {
            renderContext.List->DrawCallsLists[(int32)DrawCallsListType::Depth].PreBatchedDrawCalls.Add(batchIndex);
        }
        if (EnumHasAnyFlags(drawModes, DrawPass::GBuffer))
        {
            if (entry.ReceiveDecals)
                renderContext.List->DrawCallsLists[(int32)DrawCallsListType::GBuffer].PreBatchedDrawCalls.Add(batchIndex);
            else
                renderContext.List->DrawCallsLists[(int32)DrawCallsListType::GBufferNoDecals].PreBatchedDrawCalls.Add(batchIndex);
        }
        if (EnumHasAnyFlags(drawModes, DrawPass::Distortion))
        {
            renderContext.List->DrawCallsLists[(int32)DrawCallsListType::Distortion].PreBatchedDrawCalls.Add(batchIndex);
        }
        if (EnumHasAnyFlags(drawModes, DrawPass::MotionVectors) && (_staticFlags & StaticFlags::Transform) == StaticFlags::None)
        {
            renderContext.List->DrawCallsLists[(int32)DrawCallsListType::MotionVectors].PreBatchedDrawCalls.Add(batchIndex);
        }
    }
#else
    DrawCluster(renderContext, type.Root, draw);
#endif
}

int32 Foliage::GetInstancesCount() const
{
    return Instances.Count();
}

FoliageInstance Foliage::GetInstance(int32 index) const
{
    return Instances[index];
}

int32 Foliage::GetFoliageTypesCount() const
{
    return FoliageTypes.Count();
}

FoliageType* Foliage::GetFoliageType(int32 index)
{
    CHECK_RETURN(index >= 0 && index < FoliageTypes.Count(), nullptr)
    return &FoliageTypes[index];
}

void Foliage::AddFoliageType(Model* model)
{
    PROFILE_CPU();

    // Ensure to have unique model
    CHECK(model);
    for (int32 i = 0; i < FoliageTypes.Count(); i++)
    {
        if (FoliageTypes[i].Model == model)
        {
            LOG(Error, "The given model is already used by other foliage type.");
            return;
        }
    }

    // Add
    _disableFoliageTypeEvents = true;
    auto& item = FoliageTypes.AddOne();
    _disableFoliageTypeEvents = false;

    // Setup
    item.Foliage = this;
    item.Index = FoliageTypes.Count() - 1;
    item.Model = model;
}

void Foliage::RemoveFoliageType(int32 index)
{
    PROFILE_CPU();

    // Remove instances using this foliage type
    if (FoliageTypes.Count() != 1)
    {
        for (auto i = Instances.Begin(); i.IsNotEnd(); ++i)
        {
            if (i->Type == index)
            {
                Instances.Remove(i);
                --i;
            }
        }

        // Update all instances using foliage types with higher index to point into a valid type
        for (auto i = Instances.Begin(); i.IsNotEnd(); ++i)
        {
            if (i->Type > index)
                i->Type--;
        }
    }
    else
    {
        Instances.Clear();
    }

    // Remove foliage instance type
    for (int32 i = index + 1; i < FoliageTypes.Count(); i++)
    {
        FoliageTypes[i].Index--;
    }
    auto& item = FoliageTypes[index];
    item.Model = nullptr;
    item.Entries.Release();
    FoliageTypes.RemoveAtKeepOrder(index);

    RebuildClusters();
}

int32 Foliage::GetFoliageTypeInstancesCount(int32 index) const
{
    PROFILE_CPU();
    int32 result = 0;
    for (auto i = Instances.Begin(); i.IsNotEnd(); ++i)
    {
        if (i->Type == index)
            result++;
    }
    return result;
}

void Foliage::AddInstance(const FoliageInstance& instance)
{
    ASSERT(instance.Type >= 0 && instance.Type < FoliageTypes.Count());
    auto type = &FoliageTypes[instance.Type];

    // Add instance
    auto data = Instances.Add(instance);
    data->Bounds = BoundingSphere::Empty;
    data->Random = Random::Rand();
    data->CullDistance = type->CullDistance + type->CullDistanceRandomRange * data->Random;

    // Validate foliage type model
    if (!type->IsReady())
        return;

    // Update bounds
    Vector3 corners[8];
    auto& meshes = type->Model->LODs[0].Meshes;
    const Transform transform = _transform.LocalToWorld(data->Transform);
    for (int32 j = 0; j < meshes.Count(); j++)
    {
        meshes[j].GetBox().GetCorners(corners);

        for (int32 k = 0; k < 8; k++)
        {
            Vector3::Transform(corners[k], transform, corners[k]);
        }
        BoundingSphere meshBounds;
        BoundingSphere::FromPoints(corners, 8, meshBounds);
        ASSERT(meshBounds.Radius > ZeroTolerance);

        BoundingSphere::Merge(data->Bounds, meshBounds, data->Bounds);
    }
    data->Bounds.Radius += ZeroTolerance;
}

void Foliage::RemoveInstance(ChunkedArray<FoliageInstance, FOLIAGE_INSTANCE_CHUNKS_SIZE>::Iterator i)
{
    Instances.Remove(i);
}

void Foliage::SetInstanceTransform(int32 index, const Transform& value)
{
    auto& instance = Instances[index];
    auto type = &FoliageTypes[instance.Type];

    // Change transform
    instance.Transform = value;

    // Update bounds
    instance.Bounds = BoundingSphere::Empty;
    if (!type->IsReady())
        return;
    Vector3 corners[8];
    auto& meshes = type->Model->LODs[0].Meshes;
    const Transform transform = _transform.LocalToWorld(instance.Transform);
    for (int32 j = 0; j < meshes.Count(); j++)
    {
        meshes[j].GetBox().GetCorners(corners);

        for (int32 k = 0; k < 8; k++)
        {
            Vector3::Transform(corners[k], transform, corners[k]);
        }
        BoundingSphere meshBounds;
        BoundingSphere::FromPoints(corners, 8, meshBounds);
        ASSERT(meshBounds.Radius > ZeroTolerance);

        BoundingSphere::Merge(instance.Bounds, meshBounds, instance.Bounds);
    }
    instance.Bounds.Radius += ZeroTolerance;
}

void Foliage::OnFoliageTypeModelLoaded(int32 index)
{
    if (_disableFoliageTypeEvents)
        return;
    PROFILE_CPU();
    auto& type = FoliageTypes[index];
    ASSERT(type.IsReady());

    // Update bounds for instances using this type
    bool hasAnyInstance = false;
#if !FOLIAGE_USE_SINGLE_QUAD_TREE
    BoundingBox totalBoundsType, box;
#endif
    {
        PROFILE_CPU_NAMED("Update Bounds");
        Vector3 corners[8];
        auto& meshes = type.Model->LODs[0].Meshes;
        for (auto i = Instances.Begin(); i.IsNotEnd(); ++i)
        {
            auto& instance = *i;
            if (instance.Type != index)
                continue;
            instance.Bounds = BoundingSphere::Empty;
            const Transform transform = _transform.LocalToWorld(instance.Transform);

            // Include all meshes
            for (int32 j = 0; j < meshes.Count(); j++)
            {
                // TODO: cache bounds for all model meshes and reuse later
                meshes[j].GetBox().GetCorners(corners);

                // TODO: use SIMD
                for (int32 k = 0; k < 8; k++)
                {
                    Vector3::Transform(corners[k], transform, corners[k]);
                }
                BoundingSphere meshBounds;
                BoundingSphere::FromPoints(corners, 8, meshBounds);
                BoundingSphere::Merge(instance.Bounds, meshBounds, instance.Bounds);
            }

#if !FOLIAGE_USE_SINGLE_QUAD_TREE
            // TODO: use SIMD
            BoundingBox::FromSphere(instance.Bounds, box);
            if (hasAnyInstance)
                BoundingBox::Merge(totalBoundsType, box, totalBoundsType);
            else
                totalBoundsType = box;
#endif
            hasAnyInstance = true;
        }
    }
    if (!hasAnyInstance)
        return;

    // Refresh quad-tree
#if FOLIAGE_USE_SINGLE_QUAD_TREE
    RebuildClusters();
#else
    {
        PROFILE_CPU_NAMED("Setup");

        // Setup first and topmost cluster
        type.Clusters.Resize(1);
        type.Root = &type.Clusters[0];
        type.Root->Init(totalBoundsType);

        // Update bounds of the foliage
        _box = totalBoundsType;
        for (auto& e : FoliageTypes)
        {
            if (e.Index != index && e.Root)
                BoundingBox::Merge(_box, e.Root->Bounds, _box);
        }
        BoundingSphere::FromBox(_box, _sphere);
        if (_sceneRenderingKey != -1)
            GetSceneRendering()->UpdateActor(this, _sceneRenderingKey);
    }
    {
        PROFILE_CPU_NAMED("Create Clusters");

        // Create clusters for foliage type quad tree
        const float globalDensityScale = GetGlobalDensityScale();
        for (auto i = Instances.Begin(); i.IsNotEnd(); ++i)
        {
            auto& instance = *i;
            const float densityScale = type.UseDensityScaling ? globalDensityScale * type.DensityScalingScale : 1.0f;
            if (instance.Type == index && instance.Random < densityScale)
            {
                AddToCluster(type.Clusters, type.Root, instance);
            }
        }
    }
    {
        PROFILE_CPU_NAMED("Update Cache");
        type.Root->UpdateTotalBoundsAndCullDistance();
    }
#endif
}

void Foliage::RebuildClusters()
{
    PROFILE_CPU();

    // Faster path if foliage is empty or no types is ready
    bool anyTypeReady = false;
    for (auto& type : FoliageTypes)
        anyTypeReady |= type.IsReady();
    if (!anyTypeReady || Instances.IsEmpty())
    {
#if FOLIAGE_USE_SINGLE_QUAD_TREE
        Root = nullptr;
        Clusters.Clear();
#else
        for (auto& type : FoliageTypes)
        {
            type.Root = nullptr;
            type.Clusters.Clear();
        }
#endif
        _box = BoundingBox(_transform.Translation, _transform.Translation);
        _sphere = BoundingSphere(_transform.Translation, 0.0f);
        if (_sceneRenderingKey != -1)
            GetSceneRendering()->UpdateActor(this, _sceneRenderingKey);
        return;
    }

    // Clear clusters and initialize root
    {
        PROFILE_CPU_NAMED("Init Root");

        BoundingBox totalBounds, box;
#if FOLIAGE_USE_SINGLE_QUAD_TREE
        {
            // Calculate total bounds of all instances
            auto i = Instances.Begin();
            for (; i.IsNotEnd(); ++i)
            {
                if (!FoliageTypes[i->Type].IsReady())
                    continue;
                BoundingBox::FromSphere(i->Bounds, box);
                totalBounds = box;
                break;
            }
            ++i;
            // TODO: inline code and use SIMD
            for (; i.IsNotEnd(); ++i)
            {
                if (!FoliageTypes[i->Type].IsReady())
                    continue;
                BoundingBox::FromSphere(i->Bounds, box);
                BoundingBox::Merge(totalBounds, box, totalBounds);
            }
        }

        // Setup first and topmost cluster
        Clusters.Resize(1);
        Root = &Clusters[0];
        Root->Init(totalBounds);
#else
        bool hasTotalBounds = false;
        for (auto& type : FoliageTypes)
        {
            if (!type.IsReady())
            {
                type.Root = nullptr;
                type.Clusters.Clear();
                continue;
            }

            // Calculate total bounds of all instances of this type
            BoundingBox totalBoundsType;
            auto i = Instances.Begin();
            for (; i.IsNotEnd(); ++i)
            {
                if (i->Type == type.Index)
                {
                    BoundingBox::FromSphere(i->Bounds, box);
                    totalBoundsType = box;
                    break;
                }
            }
            ++i;
            // TODO: inline code and use SIMD
            for (; i.IsNotEnd(); ++i)
            {
                if (i->Type == type.Index)
                {
                    BoundingBox::FromSphere(i->Bounds, box);
                    BoundingBox::Merge(totalBoundsType, box, totalBoundsType);
                }
            }

            // Setup first and topmost cluster
            type.Clusters.Resize(1);
            type.Root = &type.Clusters[0];
            type.Root->Init(totalBoundsType);
            if (hasTotalBounds)
            {
                BoundingBox::Merge(totalBounds, totalBoundsType, totalBounds);
            }
            else
            {
                totalBounds = totalBoundsType;
                hasTotalBounds = true;
            }
        }
        ASSERT(hasTotalBounds);
#endif
        ASSERT(!totalBounds.Minimum.IsNanOrInfinity() && !totalBounds.Maximum.IsNanOrInfinity());
        _box = totalBounds;
        BoundingSphere::FromBox(_box, _sphere);
        if (_sceneRenderingKey != -1)
            GetSceneRendering()->UpdateActor(this, _sceneRenderingKey);
    }

    // Insert all instances to the clusters
    {
        PROFILE_CPU_NAMED("Create Clusters");
        const float globalDensityScale = GetGlobalDensityScale();
        for (auto i = Instances.Begin(); i.IsNotEnd(); ++i)
        {
            auto& instance = *i;
            auto& type = FoliageTypes[instance.Type];
            const float densityScale = type.UseDensityScaling ? globalDensityScale * type.DensityScalingScale : 1.0f;

            if (type.IsReady() && instance.Random < densityScale)
            {
#if FOLIAGE_USE_SINGLE_QUAD_TREE
                AddToCluster(Clusters, Root, instance);
#else
                AddToCluster(type.Clusters, type.Root, instance);
#endif
            }
        }
    }

#if FOLIAGE_USE_SINGLE_QUAD_TREE
    if (Root)
    {
        PROFILE_CPU_NAMED("Update Cache");
        Root->UpdateTotalBoundsAndCullDistance();
    }
#else
    for (auto& type : FoliageTypes)
    {
        if (type.Root)
        {
            PROFILE_CPU_NAMED("Update Cache");
            type.Root->UpdateTotalBoundsAndCullDistance();
        }
    }
#endif
}

void Foliage::UpdateCullDistance()
{
    PROFILE_CPU();

    {
        PROFILE_CPU_NAMED("Instances");
        for (auto i = Instances.Begin(); i.IsNotEnd(); ++i)
        {
            auto& instance = *i;
            auto& type = FoliageTypes[instance.Type];
            instance.CullDistance = type.CullDistance + type.CullDistanceRandomRange * instance.Random;
        }
    }

#if FOLIAGE_USE_SINGLE_QUAD_TREE
    if (Root)
    {
        PROFILE_CPU_NAMED("Clusters");
        Root->UpdateCullDistance();
    }
#else
    for (auto& type : FoliageTypes)
    {
        if (type.Root)
        {
            PROFILE_CPU_NAMED("Clusters");
            type.Root->UpdateCullDistance();
        }
    }
#endif
}

static float GlobalDensityScale = 1.0f;

float Foliage::GetGlobalDensityScale()
{
    return GlobalDensityScale;
}

bool UpdateFoliageDensityScaling(Actor* actor)
{
    if (auto* foliage = dynamic_cast<Foliage*>(actor))
    {
        foliage->RebuildClusters();
    }

    return true;
}

void Foliage::SetGlobalDensityScale(float value)
{
    value = Math::Saturate(value);
    if (Math::NearEqual(value, GlobalDensityScale))
        return;

    PROFILE_CPU();

    GlobalDensityScale = value;

    Function<bool(Actor*)> f(UpdateFoliageDensityScaling);
    SceneQuery::TreeExecute(f);
}

bool Foliage::Intersects(const Ray& ray, Real& distance, Vector3& normal, int32& instanceIndex)
{
    PROFILE_CPU();

    instanceIndex = -1;
    normal = Vector3::Up;
    distance = MAX_Real;

    FoliageInstance* instance = nullptr;
#if FOLIAGE_USE_SINGLE_QUAD_TREE
    if (Root)
        Root->Intersects(this, ray, distance, normal, instance);
#else
    Real tmpDistance;
    Vector3 tmpNormal;
    FoliageInstance* tmpInstance;
    for (const auto& type : FoliageTypes)
    {
        if (type.Root && type.Root->Intersects(this, ray, tmpDistance, tmpNormal, tmpInstance) && tmpDistance < distance)
        {
            distance = tmpDistance;
            normal = tmpNormal;
            instance = tmpInstance;
        }
    }
#endif
    if (instance != nullptr)
    {
        int32 j = 0;
        for (auto i = Instances.Begin(); i.IsNotEnd(); ++i)
        {
            if (&*i == instance)
            {
                instanceIndex = j;
                return true;
            }
            j++;
        }
    }
    return false;
}

void Foliage::Draw(RenderContext& renderContext)
{
    if (Instances.IsEmpty())
        return;
    PROFILE_CPU();
    const RenderView& view = renderContext.View;

    // Cache data per foliage instance type
    for (auto& type : FoliageTypes)
    {
        for (int32 j = 0; j < type.Entries.Count(); j++)
        {
            auto& e = type.Entries[j];
            e.ReceiveDecals = type.ReceiveDecals != 0;
            e.ShadowsMode = type.ShadowsMode;
        }
    }

    if (renderContext.View.Pass == DrawPass::GlobalSDF)
    {
        auto globalSDF = GlobalSignDistanceFieldPass::Instance();
        BoundingBox globalSDFBounds;
        globalSDF->GetCullingData(globalSDFBounds);
#if FOLIAGE_USE_SINGLE_QUAD_TREE
        for (auto i = Instances.Begin(); i.IsNotEnd(); ++i)
        {
            auto& instance = *i;
            auto& type = FoliageTypes[instance.Type];
            if (type._canDraw && CollisionsHelper::BoxIntersectsSphere(globalSDFBounds, instance.Bounds))
            {
                const Transform transform = _transform.LocalToWorld(instance.Transform);
                BoundingBox bounds;
                BoundingBox::FromSphere(instance.Bounds, bounds);
                globalSDF->RasterizeModelSDF(this, type.Model->SDF, transform, bounds);
            }
        }
#else
        for (auto& type : FoliageTypes)
        {
            if (type.Root && FOLIAGE_CAN_DRAW(renderContext, type))
                DrawClusterGlobalSDF(globalSDF, globalSDFBounds, type.Root, type);
        }
#endif
        return;
    }

    if (renderContext.View.Pass == DrawPass::GlobalSurfaceAtlas)
    {
        // Draw foliage instances into Global Surface Atlas
        auto globalSA = GlobalSurfaceAtlasPass::Instance();
        Vector4 cullingPosDistance;
        globalSA->GetCullingData(cullingPosDistance);
#if FOLIAGE_USE_SINGLE_QUAD_TREE
        for (auto i = Instances.Begin(); i.IsNotEnd(); ++i)
        {
            auto& instance = *i;
            auto& type = FoliageTypes[instance.Type];
            if (type._canDraw && CollisionsHelper::DistanceSpherePoint(instance.Bounds, Vector3(cullingPosDistance)) < cullingPosDistance.W)
            {
                const Transform transform = _transform.LocalToWorld(instance.Transform);
                BoundingBox localBounds = type.Model->LODs.Last().GetBox();
                globalSA->RasterizeActor(this, &instance, instance.Bounds, transform, localBounds, MAX_uint32, true, 0.5f);
            }
        }
#else
        for (auto& type : FoliageTypes)
        {
            if (type.Root && FOLIAGE_CAN_DRAW(renderContext, type))
            {
                BoundingBox localBounds = type.Model->LODs.Last().GetBox();
                DrawClusterGlobalSA(globalSA, cullingPosDistance, type.Root, type, localBounds);
            }
        }
#endif
        return;
    }
    if (EnumHasAnyFlags(renderContext.View.Pass, DrawPass::GlobalSurfaceAtlas))
    {
        // Draw single foliage instance projection into Global Surface Atlas
        auto& instance = *(FoliageInstance*)GlobalSurfaceAtlasPass::Instance()->GetCurrentActorObject();
        auto& type = FoliageTypes[instance.Type];
        for (int32 i = 0; i < type.Entries.Count(); i++)
        {
            auto& e = type.Entries[i];
            e.ReceiveDecals = type.ReceiveDecals != 0;
            e.ShadowsMode = type.ShadowsMode;
        }
        Matrix world;
        const Transform transform = _transform.LocalToWorld(instance.Transform);
        renderContext.View.GetWorldMatrix(transform, world);
        Mesh::DrawInfo draw;
        draw.Flags = GetStaticFlags();
        draw.LODBias = 0;
        draw.ForcedLOD = -1;
        draw.SortOrder = 0;
        draw.VertexColors = nullptr;
        draw.Lightmap = _scene ? _scene->LightmapsData.GetReadyLightmap(instance.Lightmap.TextureIndex) : nullptr;
        draw.LightmapUVs = &instance.Lightmap.UVsArea;
        draw.Buffer = &type.Entries;
        draw.World = &world;
        draw.DrawState = &instance.DrawState;
        draw.Deformation = nullptr;
        draw.Bounds = instance.Bounds;
        draw.PerInstanceRandom = instance.Random;
        draw.DrawModes = type.DrawModes & view.Pass & view.GetShadowsDrawPassMask(type.ShadowsMode);
        type.Model->Draw(renderContext, draw);
        return;
    }

    // Draw visible clusters
#if FOLIAGE_USE_SINGLE_QUAD_TREE || !FOLIAGE_USE_DRAW_CALLS_BATCHING
    Mesh::DrawInfo draw;
    draw.Flags = GetStaticFlags();
    draw.DrawModes = (DrawPass)(DrawPass::Default & view.Pass);
    draw.LODBias = 0;
    draw.ForcedLOD = -1;
    draw.VertexColors = nullptr;
#else
    DrawCallsList drawCallsLists[MODEL_MAX_LODS];
#endif
#if FOLIAGE_USE_SINGLE_QUAD_TREE
    if (Root)
        DrawCluster(renderContext, Root, draw);
#else
    for (auto& type : FoliageTypes)
    {
        DrawType(renderContext, type, drawCallsLists);
    }
#endif
}

void Foliage::Draw(RenderContextBatch& renderContextBatch)
{
    if (Instances.IsEmpty())
        return;

#if !FOLIAGE_USE_SINGLE_QUAD_TREE
    // Run async job for each foliage type
    const RenderView& view = renderContextBatch.GetMainContext().View;
    if (EnumHasAnyFlags(view.Pass, DrawPass::GBuffer) && !(view.Pass & (DrawPass::GlobalSDF | DrawPass::GlobalSurfaceAtlas)) && renderContextBatch.EnableAsync)
    {
        // Cache data per foliage instance type
        for (FoliageType& type : FoliageTypes)
        {
            for (int32 j = 0; j < type.Entries.Count(); j++)
            {
                auto& e = type.Entries[j];
                e.ReceiveDecals = type.ReceiveDecals != 0;
                e.ShadowsMode = type.ShadowsMode;
            }
        }

        // Run async job for each foliage type
        _renderContextBatch = &renderContextBatch;
        Function<void(int32)> func;
        func.Bind<Foliage, &Foliage::DrawFoliageJob>(this);
        const uint64 waitLabel = JobSystem::Dispatch(func, FoliageTypes.Count());
        renderContextBatch.WaitLabels.Add(waitLabel);
        return;
    }
#endif

    // Fallback to default rendering
    Actor::Draw(renderContextBatch);
}

bool Foliage::IntersectsItself(const Ray& ray, Real& distance, Vector3& normal)
{
    int32 instanceIndex;
    return Intersects(ray, distance, normal, instanceIndex);
}

// Layout for encoded instance data (serialized as Base64 string)

static constexpr int32 GetInstanceBase64Size(int32 size)
{
    // 4 * (n / 3) -> align up to 4
    return (size * 4 / 3 + 3) & ~3;
}

// [Deprecated on 30.11.2019, expires on 30.11.2021]
struct InstanceEncoded1
{
    int32 Type;
    float Random;
    Float3 Translation;
    Quaternion Orientation;
    Float3 Scale;

    static constexpr int32 Size = 48;
    static constexpr int32 Base64Size = GetInstanceBase64Size(Size);
};

struct InstanceEncoded2
{
    int32 Type;
    float Random;
    Float3 Translation;
    Quaternion Orientation;
    Float3 Scale;
    LightmapEntry Lightmap;

    static const int32 Size = 68;
    static const int32 Base64Size = GetInstanceBase64Size(Size);
};

typedef InstanceEncoded2 InstanceEncoded;
static_assert(InstanceEncoded::Size == sizeof(InstanceEncoded), "Please update base64 buffer size to match the encoded instance buffer.");
static_assert(InstanceEncoded::Base64Size == GetInstanceBase64Size(sizeof(InstanceEncoded)), "Please update base64 buffer size to match the encoded instance buffer.");

void Foliage::Serialize(SerializeStream& stream, const void* otherObj)
{
    // Base
    Actor::Serialize(stream, otherObj);

    SERIALIZE_GET_OTHER_OBJ(Foliage);

    if (FoliageTypes.IsEmpty())
        return;

    PROFILE_CPU();

    stream.JKEY("Foliage");
    stream.StartArray();
    for (auto& type : FoliageTypes)
    {
        stream.StartObject();
        type.Serialize(stream, nullptr);
        stream.EndObject();
    }
    stream.EndArray();

    stream.JKEY("Instances");
    stream.StartArray();
    InstanceEncoded enc;
    char base64[InstanceEncoded::Base64Size + 2];
    base64[0] = '\"';
    base64[InstanceEncoded::Base64Size + 1] = '\"';
    for (auto i = Instances.Begin(); i.IsNotEnd(); ++i)
    {
        auto& instance = *i;

        enc.Type = instance.Type;
        enc.Random = instance.Random;
        enc.Translation = instance.Transform.Translation;
        enc.Orientation = instance.Transform.Orientation;
        enc.Scale = instance.Transform.Scale;
        enc.Lightmap = instance.Lightmap;

        Encryption::Base64Encode((const byte*)&enc, sizeof(enc), base64 + 1);

        stream.RawValue(base64, InstanceEncoded::Base64Size + 2);
    }
    stream.EndArray();
}

void Foliage::Deserialize(DeserializeStream& stream, ISerializeModifier* modifier)
{
    // Base
    Actor::Deserialize(stream, modifier);

    PROFILE_CPU();

    // Clear
#if FOLIAGE_USE_SINGLE_QUAD_TREE
    Root = nullptr;
    Clusters.Release();
#endif
    Instances.Release();
    FoliageTypes.Resize(0, false);

    // Deserialize foliage types
    int32 foliageTypesCount = 0;
    const auto& foliageTypesMember = stream.FindMember("Foliage");
    if (foliageTypesMember != stream.MemberEnd() && foliageTypesMember->value.IsArray())
    {
        foliageTypesCount = foliageTypesMember->value.Size();
    }
    if (foliageTypesCount)
    {
        const DeserializeStream& items = foliageTypesMember->value;;
        FoliageTypes.Resize(foliageTypesCount, false);
        for (int32 i = 0; i < foliageTypesCount; i++)
        {
            FoliageTypes[i].Foliage = this;
            FoliageTypes[i].Index = i;
            FoliageTypes[i].Deserialize((DeserializeStream&)items[i], modifier);
        }
    }

    // Skip if no foliage
    if (FoliageTypes.IsEmpty())
        return;

    // Deserialize foliage instances
    int32 foliageInstancesCount = 0;
    const auto& foliageInstancesMember = stream.FindMember("Instances");
    if (foliageInstancesMember != stream.MemberEnd() && foliageInstancesMember->value.IsArray())
    {
        foliageInstancesCount = foliageInstancesMember->value.Size();
    }
    if (foliageInstancesCount)
    {
        const DeserializeStream& items = foliageInstancesMember->value;
        Instances.Resize(foliageInstancesCount);

        if (modifier->EngineBuild <= 6189)
        {
            // [Deprecated on 30.11.2019, expires on 30.11.2021]
            InstanceEncoded1 enc;
            for (int32 i = 0; i < foliageInstancesCount; i++)
            {
                auto& instance = Instances[i];
                auto& item = items[i];

                const int32 length = item.GetStringLength();
                if (length != InstanceEncoded1::Base64Size)
                {
                    LOG(Warning, "Invalid foliage instance data size.");
                    continue;
                }
                Encryption::Base64Decode(item.GetString(), length, (byte*)&enc);

                instance.Type = enc.Type;
                instance.Random = enc.Random;
                instance.Transform.Translation = enc.Translation;
                instance.Transform.Orientation = enc.Orientation;
                instance.Transform.Scale = enc.Scale;
                instance.Lightmap = LightmapEntry();
            }
        }
        else
        {
            InstanceEncoded enc;
            for (int32 i = 0; i < foliageInstancesCount; i++)
            {
                auto& instance = Instances[i];
                auto& item = items[i];

                const int32 length = item.GetStringLength();
                if (length != InstanceEncoded::Base64Size)
                {
                    LOG(Warning, "Invalid foliage instance data size.");
                    continue;
                }
                Encryption::Base64Decode(item.GetString(), length, (byte*)&enc);

                instance.Type = enc.Type;
                instance.Random = enc.Random;
                instance.Transform.Translation = enc.Translation;
                instance.Transform.Orientation = enc.Orientation;
                instance.Transform.Scale = enc.Scale;
                instance.Lightmap = enc.Lightmap;
            }
        }

#if BUILD_DEBUG
        // Remove invalid instances
        for (auto i = Instances.Begin(); i.IsNotEnd(); ++i)
        {
            if (i->Type < 0 || i->Type >= FoliageTypes.Count())
            {
                LOG(Warning, "Removing invalid foliage instance.");
                Instances.Remove(i);
                --i;
            }
        }
#endif

        // Update cull distance
        for (auto i = Instances.Begin(); i.IsNotEnd(); ++i)
        {
            auto& instance = *i;
            auto& type = FoliageTypes[instance.Type];
            instance.CullDistance = type.CullDistance + type.CullDistanceRandomRange * instance.Random;
        }
    }
}

void Foliage::OnLayerChanged()
{
    if (_sceneRenderingKey != -1)
        GetSceneRendering()->UpdateActor(this, _sceneRenderingKey);
}

void Foliage::OnEnable()
{
    GetSceneRendering()->AddActor(this, _sceneRenderingKey);

    // Base
    Actor::OnEnable();
}

void Foliage::OnDisable()
{
    GetSceneRendering()->RemoveActor(this, _sceneRenderingKey);

    // Base
    Actor::OnDisable();
}

void Foliage::OnTransformChanged()
{
    // Base
    Actor::OnTransformChanged();

    PROFILE_CPU();

    // Update instances matrices and cached world bounds
    Vector3 corners[8];
    Matrix world;
    GetLocalToWorldMatrix(world);
    for (auto i = Instances.Begin(); i.IsNotEnd(); ++i)
    {
        auto& instance = *i;
        auto type = &FoliageTypes[instance.Type];

        // Update bounds
        instance.Bounds = BoundingSphere::Empty;
        if (!type->IsReady())
            continue;
        auto& meshes = type->Model->LODs[0].Meshes;
        const Transform transform = _transform.LocalToWorld(instance.Transform);
        for (int32 j = 0; j < meshes.Count(); j++)
        {
            meshes[j].GetBox().GetCorners(corners);

            for (int32 k = 0; k < 8; k++)
            {
                Vector3::Transform(corners[k], transform, corners[k]);
            }
            BoundingSphere meshBounds;
            BoundingSphere::FromPoints(corners, 8, meshBounds);

            BoundingSphere::Merge(instance.Bounds, meshBounds, instance.Bounds);
        }
    }

    RebuildClusters();
}<|MERGE_RESOLUTION|>--- conflicted
+++ resolved
@@ -478,27 +478,11 @@
         mesh.GetDrawCallGeometry(batch.DrawCall);
         batch.DrawCall.InstanceCount = 1;
         auto& firstInstance = batch.Instances[0];
-<<<<<<< HEAD
         firstInstance.Load(batch.DrawCall);
-=======
-        batch.DrawCall.ObjectPosition = firstInstance.InstanceOrigin;
-        batch.DrawCall.PerInstanceRandom = firstInstance.PerInstanceRandom;
-        auto lightmapArea = firstInstance.InstanceLightmapArea.ToFloat4();
-        batch.DrawCall.Surface.LightmapUVsArea = *(Rectangle*)&lightmapArea;
-        batch.DrawCall.Surface.LODDitherFactor = firstInstance.LODDitherFactor;
-        batch.DrawCall.World.SetRow1(Float4(firstInstance.InstanceTransform1, 0.0f));
-        batch.DrawCall.World.SetRow2(Float4(firstInstance.InstanceTransform2, 0.0f));
-        batch.DrawCall.World.SetRow3(Float4(firstInstance.InstanceTransform3, 0.0f));
-        batch.DrawCall.World.SetRow4(Float4(firstInstance.InstanceOrigin, 1.0f));
-        batch.DrawCall.Surface.PrevWorld = batch.DrawCall.World;
-        batch.DrawCall.Surface.GeometrySize = mesh.GetBox().GetSize();
-        batch.DrawCall.Surface.Skinning = nullptr;
-        batch.DrawCall.WorldDeterminantSign = 1;
 #if USE_EDITOR
         if (renderContext.View.Mode == ViewMode::LightmapUVsDensity)
             batch.DrawCall.Surface.LODDitherFactor = type.ScaleInLightmap; // See LightmapUVsDensityMaterialShader
 #endif
->>>>>>> e0a488de
 
         if (EnumHasAnyFlags(drawModes, DrawPass::Forward))
         {
