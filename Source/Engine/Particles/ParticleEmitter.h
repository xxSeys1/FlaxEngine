// Copyright (c) Wojciech Figat. All rights reserved.

#pragma once

#include "Engine/Content/BinaryAsset.h"
#include "Engine/Core/Math/BoundingBox.h"
#include "Engine/Graphics/Shaders/Cache/ShaderAssetBase.h"
#include "Graph/CPU/ParticleEmitterGraph.CPU.h"
#if COMPILE_WITH_GPU_PARTICLES
#include "Graph/GPU/GPUParticles.h"
#endif

class Actor;
class ParticleEffect;
class ParticleEmitterInstance;

/// <summary>
/// Binary asset that contains a particle emitter definition graph for running particles simulation on CPU and GPU.
/// </summary>
API_CLASS(NoSpawn) class FLAXENGINE_API ParticleEmitter : public ShaderAssetTypeBase<BinaryAsset>
{
    DECLARE_BINARY_ASSET_HEADER(ParticleEmitter, ShadersSerializedVersion);

public:
    /// <summary>
    /// The loaded particle graph.
    /// </summary>
    ParticleEmitterGraphCPU Graph;

    /// <summary>
    /// The CPU graph executor runtime.
    /// </summary>
    ParticleEmitterGraphCPUExecutor GraphExecutorCPU;

    /// <summary>
    /// The particle system capacity (the maximum amount of particles to simulate at once).
    /// </summary>
    int32 Capacity;

    /// <summary>
    /// The particles simulation execution mode.
    /// </summary>
    ParticlesSimulationMode SimulationMode;

    /// <summary>
    /// The particles simulation space.
    /// </summary>
    ParticlesSimulationSpace SimulationSpace;

    /// <summary>
    /// True if enable pooling emitter instance data, otherwise immediately dispose. Pooling can improve performance and reduce memory usage.
    /// </summary>
    bool EnablePooling;

    /// <summary>
    /// True if use automatic bounds.
    /// </summary>
    bool UseAutoBounds;

    /// <summary>
    /// True if emitter uses lights rendering, otherwise false.
    /// </summary>
    bool IsUsingLights;

    /// <summary>
    /// The custom bounds to use for the particles. Set to zero to use automatic bounds (valid only for CPU particles).
    /// </summary>
    BoundingBox CustomBounds;

#if COMPILE_WITH_GPU_PARTICLES

    /// <summary>
    /// The GPU particle simulation handler.
    /// </summary>
    GPUParticles GPU;

#endif

public:
    /// <summary>
    /// Tries to load surface graph from the asset.
    /// </summary>
    /// <param name="createDefaultIfMissing">True if create default surface if missing.</param>
    /// <returns>The output surface data, or empty if failed to load.</returns>
    API_FUNCTION() BytesContainer LoadSurface(bool createDefaultIfMissing);

#if USE_EDITOR
    /// <summary>
    /// Updates surface (saves new one, discard cached data, reloads asset).
    /// </summary>
    /// <param name="data">The surface graph data.</param>
    /// <returns>True if cannot save it, otherwise false.</returns>
    API_FUNCTION() bool SaveSurface(const BytesContainer& data);
#endif

public:
    /// <summary>
    /// Spawns the particles at the given location.
    /// </summary>
    /// <param name="position">The spawn position.</param>
    /// <param name="duration">The effect playback duration (in seconds).</param>
    /// <param name="autoDestroy">If set to <c>true</c> effect will be auto-destroyed after duration.</param>
    /// <returns>The spawned effect.</returns>
    API_FUNCTION() ParticleEffect* Spawn(const Vector3& position, float duration = MAX_float, bool autoDestroy = false)
    {
        return Spawn(nullptr, Transform(position), duration, autoDestroy);
    }

    /// <summary>
    /// Spawns the particles at the given location.
    /// </summary>
    /// <param name="position">The spawn position.</param>
    /// <param name="rotation">The spawn rotation.</param>
    /// <param name="duration">The effect playback duration (in seconds).</param>
    /// <param name="autoDestroy">If set to <c>true</c> effect will be auto-destroyed after duration.</param>
    /// <returns>The spawned effect.</returns>
    API_FUNCTION() ParticleEffect* Spawn(const Vector3& position, const Quaternion& rotation, float duration = MAX_float, bool autoDestroy = false)
    {
        return Spawn(nullptr, Transform(position, rotation), duration, autoDestroy);
    }

    /// <summary>
    /// Spawns the particles at the given location.
    /// </summary>
    /// <param name="transform">The spawn transform.</param>
    /// <param name="duration">The effect playback duration (in seconds).</param>
    /// <param name="autoDestroy">If set to <c>true</c> effect will be auto-destroyed after duration.</param>
    /// <returns>The spawned effect.</returns>
    API_FUNCTION() ParticleEffect* Spawn(const Transform& transform, float duration = MAX_float, bool autoDestroy = false)
    {
        return Spawn(nullptr, transform, duration, autoDestroy);
    }

    /// <summary>
    /// Spawns the particles at the given location.
    /// </summary>
    /// <param name="parent">The parent actor (can be null to link it to the first loaded scene).</param>
    /// <param name="position">The spawn position.</param>
    /// <param name="duration">The effect playback duration (in seconds).</param>
    /// <param name="autoDestroy">If set to <c>true</c> effect will be auto-destroyed after duration.</param>
    /// <returns>The spawned effect.</returns>
    API_FUNCTION() ParticleEffect* Spawn(Actor* parent, const Vector3& position, float duration = MAX_float, bool autoDestroy = false)
    {
        return Spawn(parent, Transform(position), duration, autoDestroy);
    }

    /// <summary>
    /// Spawns the particles at the given location.
    /// </summary>
    /// <param name="parent">The parent actor (can be null to link it to the first loaded scene).</param>
    /// <param name="position">The spawn position.</param>
    /// <param name="rotation">The spawn rotation.</param>
    /// <param name="duration">The effect playback duration (in seconds).</param>
    /// <param name="autoDestroy">If set to <c>true</c> effect will be auto-destroyed after duration.</param>
    /// <returns>The spawned effect.</returns>
    API_FUNCTION() ParticleEffect* Spawn(Actor* parent, const Vector3& position, const Quaternion& rotation, float duration = MAX_float, bool autoDestroy = false)
    {
        return Spawn(parent, Transform(position, rotation), duration, autoDestroy);
    }

    /// <summary>
    /// Spawns the particles at the given location.
    /// </summary>
    /// <param name="parent">The parent actor (can be null to link it to the first loaded scene).</param>
    /// <param name="transform">The spawn transform.</param>
    /// <param name="duration">The effect playback duration (in seconds).</param>
    /// <param name="autoDestroy">If set to <c>true</c> effect will be auto-destroyed after duration.</param>
    /// <returns>The spawned effect.</returns>
    API_FUNCTION() ParticleEffect* Spawn(Actor* parent, const Transform& transform, float duration = MAX_float, bool autoDestroy = false);

public:
    // [BinaryAsset]
#if USE_EDITOR
    void GetReferences(Array<Guid>& assets, Array<String>& files) const override;
    bool Save(const StringView& path = StringView::Empty) override;

    /// <summary>
<<<<<<< HEAD
    /// Determine if the particle emitter has valid shader code present.
    /// </summary>
    /// <returns>True if particle emitter has shader code, otherwise false.</returns>
    API_FUNCTION() bool HasShaderCode();
=======
    /// Checks if the particle emitter has valid shader code present.
    /// </summary>
    API_PROPERTY() bool HasShaderCode() const;
>>>>>>> 22911bbc
#endif

protected:
    // [ParticleEmitterBase]
    LoadResult load() override;
    void unload(bool isReloading) override;
    AssetChunksFlag getChunksToPreload() const override;
#if USE_EDITOR
    void OnDependencyModified(BinaryAsset* asset) override;
    void InitCompilationOptions(ShaderCompilationOptions& options) override;
#endif
};<|MERGE_RESOLUTION|>--- conflicted
+++ resolved
@@ -175,16 +175,9 @@
     bool Save(const StringView& path = StringView::Empty) override;
 
     /// <summary>
-<<<<<<< HEAD
-    /// Determine if the particle emitter has valid shader code present.
-    /// </summary>
-    /// <returns>True if particle emitter has shader code, otherwise false.</returns>
-    API_FUNCTION() bool HasShaderCode();
-=======
     /// Checks if the particle emitter has valid shader code present.
     /// </summary>
     API_PROPERTY() bool HasShaderCode() const;
->>>>>>> 22911bbc
 #endif
 
 protected:
