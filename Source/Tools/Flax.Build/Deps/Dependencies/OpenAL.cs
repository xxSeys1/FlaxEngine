--- conflicted
+++ resolved
@@ -121,14 +121,9 @@
                     };
                     var envVars = new Dictionary<string, string>
                     {
-<<<<<<< HEAD
                         { "CC", "clang-" + Configuration.LinuxClangMinVer },
-                        { "CC_FOR_BUILD", "clang-" + Configuration.LinuxClangMinVer }
-=======
-                        { "CC", "clang" },
-                        { "CC_FOR_BUILD", "clang" },
+                        { "CC_FOR_BUILD", "clang-" + Configuration.LinuxClangMinVer },
                         { "CMAKE_BUILD_PARALLEL_LEVEL", concurrency.ToString() },
->>>>>>> fc96b248
                     };
                     var config = $"-DALSOFT_REQUIRE_ALSA=ON " +
                                  $"-DALSOFT_REQUIRE_OSS=ON " +
