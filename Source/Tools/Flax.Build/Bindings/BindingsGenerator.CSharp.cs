--- conflicted
+++ resolved
@@ -1059,38 +1059,30 @@
             contents.AppendLine();
 
             // Using declarations
-<<<<<<< HEAD
-            contents.AppendLine("using System;");
-            contents.AppendLine("using System.ComponentModel;");
-            contents.AppendLine("using System.Globalization;"); // TODO: using declarations based on actual types usage
-            contents.AppendLine("using System.Runtime.CompilerServices;");
-            contents.AppendLine("using System.Runtime.InteropServices;");
-=======
-            HashSet<string> AddedNamespaces = new HashSet<string>() { "System", "System.ComponentModel", "System.Runtime.CompilerServices", "System.Runtime.InteropServices" };
->>>>>>> 51a90dcd
+            HashSet<string> usedNamespaces = new HashSet<string>() { "System", "System.ComponentModel", "System.ComponentModel", "System.Runtime.CompilerServices", "System.Runtime.InteropServices" };
             foreach (var e in moduleInfo.Children)
             {
                 foreach (var apiTypeInfo in e.Children)
                 {
                     if (apiTypeInfo is ClassInfo classinfo)
                     {
-                        foreach (FieldInfo apifield in classinfo.Fields)
+                        foreach (var apifield in classinfo.Fields)
                         {
-                            ApiTypeInfo ApiFieldInfo = FindApiTypeInfo(buildData, apifield.Type, classinfo);
-                            if (ApiFieldInfo != null && !string.IsNullOrWhiteSpace(ApiFieldInfo.Namespace) && ApiFieldInfo.Namespace != apiTypeInfo.Namespace)
+                            var fieldInfo = FindApiTypeInfo(buildData, apifield.Type, classinfo);
+                            if (fieldInfo != null && !string.IsNullOrWhiteSpace(fieldInfo.Namespace) && fieldInfo.Namespace != apiTypeInfo.Namespace)
                             {
-                                AddedNamespaces.Add(ApiFieldInfo.Namespace);
+                                usedNamespaces.Add(fieldInfo.Namespace);
                             }
                         }
                     }
                     if (apiTypeInfo.Namespace != "FlaxEngine")
                     {
-                        AddedNamespaces.Add("FlaxEngine");
+                        usedNamespaces.Add("FlaxEngine");
                     }
                 }
             }
-            foreach (string Namespace in AddedNamespaces)
-                contents.AppendLine($"using {Namespace};");
+            foreach (var e in usedNamespaces)
+                contents.AppendLine($"using {e};");
             // TODO: custom using declarations support
             // TODO: generate using declarations based on references modules (eg. using FlaxEngine, using Plugin1 in game API)
 
