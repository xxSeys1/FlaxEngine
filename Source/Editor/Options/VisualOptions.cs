// Copyright (c) Wojciech Figat. All rights reserved.

using System.ComponentModel;
using FlaxEngine;

namespace FlaxEditor.Options
{
    /// <summary>
    /// Visual editor options data container.
    /// </summary>
    [CustomEditor(typeof(Editor<VisualOptions>))]
    public sealed class VisualOptions
    {
        /// <summary>
        /// Gets or sets the selection outline enable flag.
        /// </summary>
        [DefaultValue(true)]
        [EditorDisplay("Gizmo"), EditorOrder(99), Tooltip("If checked, the selection outline will be visible.")]
        public bool ShowSelectionOutline { get; set; } = true;

        /// <summary>
        /// Gets or sets the first outline color.
        /// </summary>
        [DefaultValue(typeof(Color), "0.039,0.827,0.156")]
        [EditorDisplay("Transform Gizmo"), EditorOrder(100), Tooltip("The first color of the selection outline gradient.")]
        public Color SelectionOutlineColor0 { get; set; } = new Color(0.039f, 0.827f, 0.156f);

        /// <summary>
        /// Gets or sets the second outline color.
        /// </summary>
        [DefaultValue(typeof(Color), "0.019,0.615,0.101")]
        [EditorDisplay("Transform Gizmo"), EditorOrder(101), Tooltip("The second color of the selection outline gradient.")]
        public Color SelectionOutlineColor1 { get; set; } = new Color(0.019f, 0.615f, 0.101f);

        /// <summary>
        /// Gets or sets the selection outline size for UI controls.
        /// </summary>
        [DefaultValue(2.0f)]
        [EditorDisplay("UI Gizmo", "UI Control Outline Size"), EditorOrder(103), Tooltip("The size of the selection outline for UI controls.")]
        public float UISelectionOutlineSize { get; set; } = 2.0f;

        /// <summary>
        /// Gets or sets the pivot color for the UI Gizmo.
        /// </summary>
        [DefaultValue(typeof(Color), "0.0,0.5725,0.8,0.5")]
        [EditorDisplay("UI Gizmo", "Pivot Color"), EditorOrder(103), Tooltip("The color of the pivot for the UI Gizmo.")]
        public Color UIPivotColor { get; set; } = new Color(0.0f, 0.5725f, 0.8f, 0.5f);

        /// <summary>
        /// Gets or sets the anchor color for the UI Gizmo.
        /// </summary>
        [DefaultValue(typeof(Color), "0.8392,0.8471,0.8706,0.5")]
        [EditorDisplay("UI Gizmo", "Anchor Color"), EditorOrder(103), Tooltip("The color of the anchors for the UI Gizmo.")]
        public Color UIAnchorColor { get; set; } = new Color(0.8392f, 0.8471f, 0.8706f, 0.5f);

        /// <summary>
        /// Gets or sets the transform gizmo size.
        /// </summary>
        [DefaultValue(1.0f), Limit(0.01f, 100.0f, 0.01f)]
        [EditorDisplay("Transform Gizmo"), EditorOrder(110), Tooltip("The transform gizmo size.")]
        public float GizmoSize { get; set; } = 1.0f;

        /// <summary>
        /// Gets or sets the color used to highlight selected meshes and CSG surfaces.
        /// </summary>
        [DefaultValue(typeof(Color), "0.0,0.533,1.0,1.0")]
        [EditorDisplay("Transform Gizmo"), EditorOrder(200), Tooltip("The color used to highlight selected meshes and CSG surfaces.")]
        public Color HighlightColor { get; set; } = new Color(0.0f, 0.533f, 1.0f, 1.0f);

        /// <summary>
        /// Gets or set a value indicating how bright the transform gizmo is. Value over 1 will result in the gizmo emitting light.
        /// </summary>
        [DefaultValue(1f), Range(0f, 5f)]
        [EditorDisplay("Transform Gizmo", "Gizmo Brightness"), EditorOrder(210)]
        public float TransformGizmoBrightness { get; set; } = 1f;

        /// <summary>
        /// Gets or set a value indicating the opacity of the transform gizmo.
        /// </summary>
        [DefaultValue(1f), Range(0f, 1f)]
        [EditorDisplay("Transform Gizmo", "Gizmo Opacity"), EditorOrder(211)]
        public float TransformGizmoOpacity { get; set; } = 1f;

        /// <summary>
        /// Gets or set a value indicating how bright the transform gizmo is when it is disabled, for example when one of the selected actors is static in play mode. Use a value of 0 to make the gizmo fully gray. Value over 1 will result in the gizmo emitting light.
        /// </summary>
        [DefaultValue(0.25f), Range(0f, 5f)]
        [EditorDisplay("Transform Gizmo", "Disabled Gizmo Brightness"), EditorOrder(212)]
<<<<<<< HEAD
        public float TransformGizmoBrighnessDisabled { get; set; } = 0.25f;
=======
        public float TransformGizmoBrightnessDisabled { get; set; } = 0.25f;
>>>>>>> fd1e0a4e

        /// <summary>
        /// Gets or sets a value indicating whether enable MSAA for DebugDraw primitives rendering. Helps with pixel aliasing but reduces performance.
        /// </summary>
        [DefaultValue(true)]
        [EditorDisplay("Quality", "Enable MSAA For Debug Draw"), EditorOrder(500), Tooltip("Determines whether enable MSAA for DebugDraw primitives rendering. Helps with pixel aliasing but reduces performance.")]
        public bool EnableMSAAForDebugDraw { get; set; } = true;

        /// <summary>
        /// Gets or sets a value indicating whether show looping particle effects in Editor viewport to simulate in-game look.
        /// </summary>
        [DefaultValue(true)]
        [EditorDisplay("Preview"), EditorOrder(1000)]
        public bool EnableParticlesPreview { get; set; } = true;

        /// <summary>
        /// Gets or sets the output log text color.
        /// </summary>
        [DefaultValue(typeof(Color), "1,1,1,1")]
        [EditorDisplay("Log", "Info Color"), EditorOrder(1500), Tooltip("The color used for info messages in the Debug and Output Log.")]
        public Color LogInfoColor { get; set; } = Color.White;

        /// <summary>
        /// Gets or sets the output log text color for warnings
        /// </summary>
        [DefaultValue(typeof(Color), "1,1,0,1")]
        [EditorDisplay("Log", "Warning Color"), EditorOrder(1501), Tooltip("The color used for warnings in the Debug and Output Log.")]
        public Color LogWarningColor { get; set; } = Color.Yellow;

        /// <summary>
        /// Gets or sets the output log text color for errors
        /// </summary>
        [DefaultValue(typeof(Color), "1,0,0,1")]
        [EditorDisplay("Log", "Error Color"), EditorOrder(1502), Tooltip("The color used for errors in the Debug and Output Log.")]
        public Color LogErrorColor { get; set; } = Color.Red;

        /// <summary>
        /// Gets or sets a value wether the Debug Log entry text color should use the set color.
        /// </summary>
        [DefaultValue(true)]
        [EditorDisplay("Log", "Color Debug Log Text"), EditorOrder(1503), Tooltip("Wether to use the set colors in the text of a Debug Log entry.")]
        public bool ColorDebugLogText = true;
    }
}<|MERGE_RESOLUTION|>--- conflicted
+++ resolved
@@ -86,11 +86,7 @@
         /// </summary>
         [DefaultValue(0.25f), Range(0f, 5f)]
         [EditorDisplay("Transform Gizmo", "Disabled Gizmo Brightness"), EditorOrder(212)]
-<<<<<<< HEAD
-        public float TransformGizmoBrighnessDisabled { get; set; } = 0.25f;
-=======
         public float TransformGizmoBrightnessDisabled { get; set; } = 0.25f;
->>>>>>> fd1e0a4e
 
         /// <summary>
         /// Gets or sets a value indicating whether enable MSAA for DebugDraw primitives rendering. Helps with pixel aliasing but reduces performance.
