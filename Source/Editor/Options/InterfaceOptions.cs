--- conflicted
+++ resolved
@@ -236,7 +236,6 @@
         public bool AutoSizePropertiesPanelSplitter { get; set; }
 
         /// <summary>
-<<<<<<< HEAD
         /// Gets or sets the duration (in seconds) of the open/ close animation of property list groups. Set to 0 to disable the animation.
         /// </summary>
         [DefaultValue(0.2f)]
@@ -244,8 +243,6 @@
         public float PropertiesDopdownAnimationTime { get; set; }
 
         /// <summary>
-=======
->>>>>>> eff5f841
         /// Gets or sets tree line visibility.
         /// </summary>
         [DefaultValue(true)]
