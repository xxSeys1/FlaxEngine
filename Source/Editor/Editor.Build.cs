--- conflicted
+++ resolved
@@ -41,12 +41,9 @@
         options.ScriptingAPI.SystemReferences.Add("System.Xml.ReaderWriter");
         options.ScriptingAPI.SystemReferences.Add("System.Text.RegularExpressions");
         options.ScriptingAPI.SystemReferences.Add("System.IO.Compression.ZipFile");
-<<<<<<< HEAD
+        options.ScriptingAPI.SystemReferences.Add("System.Diagnostics.Process");
         if (Profiler.Use(options))
             options.ScriptingAPI.Defines.Add("USE_PROFILER");
-=======
-        options.ScriptingAPI.SystemReferences.Add("System.Diagnostics.Process");
->>>>>>> ca153e70
 
         // Enable optimizations for Editor, disable this for debugging the editor
         if (options.Configuration == TargetConfiguration.Development)
