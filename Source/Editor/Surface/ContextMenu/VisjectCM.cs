--- conflicted
+++ resolved
@@ -585,11 +585,7 @@
 
         private void UpdateFilters()
         {
-<<<<<<< HEAD
-            if (string.IsNullOrEmpty(_searchBox.Text) && _selectedBoxes[0] == null)
-=======
             if (string.IsNullOrEmpty(_searchBox.Text) && _selectedBoxes.Count > 0 && _selectedBoxes[0] == null)
->>>>>>> b5b1d84b
             {
                 ResetView();
                 Profiler.EndEvent();
