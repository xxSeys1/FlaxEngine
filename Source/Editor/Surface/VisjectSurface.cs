// Copyright (c) Wojciech Figat. All rights reserved.

using System;
using System.Collections.Generic;
using System.Linq;
using FlaxEditor.GUI;
using FlaxEditor.GUI.Drag;
using FlaxEditor.Options;
using FlaxEditor.Scripting;
using FlaxEditor.Surface.Archetypes;
using FlaxEditor.Surface.ContextMenu;
using FlaxEditor.Surface.GUI;
using FlaxEditor.Surface.Undo;
using FlaxEngine;
using FlaxEngine.GUI;

namespace FlaxEditor.Surface
{
    /// <summary>
    /// Visject Surface control for editing Nodes Graph.
    /// </summary>
    /// <seealso cref="FlaxEngine.GUI.ContainerControl" />
    /// <seealso cref="IParametersDependantNode" />
    [HideInEditor]
    public partial class VisjectSurface : ContainerControl, IParametersDependantNode
    {
        private static readonly List<VisjectSurfaceContext> NavUpdateCache = new List<VisjectSurfaceContext>(8);

        /// <summary>
        /// The surface control.
        /// </summary>
        protected SurfaceRootControl _rootControl;

        /// <summary>
        /// Is grid snapping enabled for this surface?
        /// </summary>
        public bool GridSnappingEnabled
        {
            get => _gridSnappingEnabled;
            set
            {
                _gridSnappingEnabled = value;
                _gridRoundingDelta = Float2.Zero;
            }
        }

        /// <summary>
        /// The size of the snapping grid.
        /// </summary>
        public float GridSnappingSize = 20f;

        private float _targetScale = 1.0f;
        private float _moveViewWithMouseDragSpeed = 1.0f;
        private bool _canEdit = true;
        private readonly bool _supportsDebugging;
        private bool _isReleasing, _gridSnappingEnabled;
        private VisjectCM _activeVisjectCM;
        private GroupArchetype _customNodesGroup;
        private List<NodeArchetype> _customNodes;
        private List<IUndoAction> _batchedUndoActions;
        private Action _onSave;
        private int _selectedConnectionIndex;

        internal int _isUpdatingBoxTypes;

        /// <summary>
        /// True if surface supports implicit casting of the FlaxEngine.Object types into Boolean value (as simple validate check).
        /// </summary>
        protected bool _supportsImplicitCastFromObjectToBoolean = false;

        /// <summary>
        /// The left mouse down flag.
        /// </summary>
        protected bool _leftMouseDown;

        /// <summary>
        /// The right mouse down flag.
        /// </summary>
        protected bool _rightMouseDown;

        /// <summary>
        /// The middle mouse down flag.
        /// </summary>
        protected bool _middleMouseDown;

        /// <summary>
        /// The left mouse down position.
        /// </summary>
        protected Float2 _leftMouseDownPos = Float2.Minimum;

        /// <summary>
        /// The right mouse down position.
        /// </summary>
        protected Float2 _rightMouseDownPos = Float2.Minimum;

        /// <summary>
        /// The middle mouse down position.
        /// </summary>
        protected Float2 _middleMouseDownPos = Float2.Minimum;

        /// <summary>
        /// The mouse position.
        /// </summary>
        protected Float2 _mousePos = Float2.Minimum;

        /// <summary>
        /// The mouse movement amount.
        /// </summary>
        protected float _mouseMoveAmount;

        /// <summary>
        /// The is moving selection flag.
        /// </summary>
        protected bool _isMovingSelection;

        /// <summary>
        /// The moving selection view position.
        /// </summary>
        protected Float2 _movingSelectionViewPos;

        /// <summary>
        /// The connection start.
        /// </summary>
        protected List<IConnectionInstigator> _connectionInstigators = new List<IConnectionInstigator>();

        /// <summary>
        /// The last connection instigator under mouse.
        /// </summary>
        protected IConnectionInstigator _lastInstigatorUnderMouse;

        /// <summary>
        /// The primary context menu.
        /// </summary>
        protected VisjectCM _cmPrimaryMenu;

        /// <summary>
        /// The context menu start position.
        /// </summary>
        protected Float2 _cmStartPos = Float2.Minimum;

        /// <summary>
        /// Occurs when selection gets changed.
        /// </summary>
        public event Action SelectionChanged;

        /// <summary>
        /// The surface owner.
        /// </summary>
        public readonly IVisjectSurfaceOwner Owner;

        /// <summary>
        /// The style used by the surface.
        /// </summary>
        public readonly SurfaceStyle Style;

        /// <summary>
        /// The undo system to use for the history actions recording (optional, can be null).
        /// </summary>
        public readonly FlaxEditor.Undo Undo;

        /// <summary>
        /// If false, the surface editing is blocked (UI display in read-only mode).
        /// </summary>
        public bool CanEdit
        {
            get => _canEdit;
            set
            {
                if (_canEdit == value)
                    return;

                _canEdit = value;
                for (int i = 0; i < _rootControl.Children.Count; i++)
                {
                    if (_rootControl.Children[i] is SurfaceControl control)
                    {
                        control.OnSurfaceCanEditChanged(value);
                    }
                }
            }
        }

        /// <summary>
        /// Gets a value indicating whether surface is edited.
        /// </summary>
        public bool IsEdited => RootContext.IsModified;

        /// <summary>
        /// Gets the current context surface root control (nodes and all other surface elements container).
        /// </summary>
        public SurfaceRootControl SurfaceRoot => _rootControl;

        /// <summary>
        /// Gets or sets the view position (upper left corner of the view) in the surface space.
        /// </summary>
        public Float2 ViewPosition
        {
            get => _rootControl.Location / -ViewScale;
            set => _rootControl.Location = value * -ViewScale;
        }

        /// <summary>
        /// Gets or sets the view center position (middle point of the view) in the surface space.
        /// </summary>
        public Float2 ViewCenterPosition
        {
            get => (_rootControl.Location - Size * 0.5f) / -ViewScale;
            set => _rootControl.Location = Size * 0.5f + value * -ViewScale;
        }

        /// <summary>
        /// Gets or sets the view scale.
        /// </summary>
        public float ViewScale
        {
            get => _targetScale;
            set
            {
                // Clamp
                value = Mathf.Clamp(value, 0.05f, 1.6f);

                // Check if value will change
                if (Mathf.Abs(value - _targetScale) > 0.0001f)
                {
                    // Set new target scale
                    _targetScale = value;
                }

                // disable view scale animation
                _rootControl.Scale = new Float2(_targetScale);
            }
        }

        /// <summary>
        /// Gets a value indicating whether user is box selecting nodes.
        /// </summary>
<<<<<<< HEAD
        public bool IsBoxSelecting => _leftMouseDown && !_isMovingSelection && _connectionInstigator == null;

        /// <summary>
        /// Gets a value indicating whether user was previously box selecting nodes.
        /// </summary>
        public bool WasBoxSelecting { get; private set; }
=======
        public bool IsSelecting => _leftMouseDown && !_isMovingSelection && _connectionInstigators.Count == 0;
>>>>>>> a4d3ede3

        /// <summary>
        /// Gets a value indicating whether user is moving selected nodes.
        /// </summary>
        public bool IsMovingSelection => _leftMouseDown && _isMovingSelection && _connectionInstigators.Count == 0;

        /// <summary>
        /// Gets a value indicating whether user was previously moving selected nodes.
        /// </summary>
        public bool WasMovingSelection { get; private set; }

        /// <summary>
        /// Gets a value indicating whether user is connecting nodes.
        /// </summary>
        public bool IsConnecting => _connectionInstigators.Count > 0;

        /// <summary>
        /// Gets a value indicating whether the left mouse button is down.
        /// </summary>
        public bool IsLeftMouseButtonDown => _leftMouseDown;

        /// <summary>
        /// Gets a value indicating whether the right mouse button is down.
        /// </summary>
        public bool IsRightMouseButtonDown => _rightMouseDown;

        /// <summary>
        /// Gets a value indicating whether this Surface supports debugging.
        /// </summary>
        public bool SupportsDebugging => _supportsDebugging;

        /// <summary>
        /// Returns true if any node is selected by the user (one or more).
        /// </summary>
        public bool HasNodesSelection
        {
            get
            {
                for (int i = 0; i < Nodes.Count; i++)
                {
                    if (Nodes[i].IsSelected)
                        return true;
                }

                return false;
            }
        }

        /// <summary>
        /// Gets the list of the selected nodes.
        /// </summary>
        /// <remarks>
        /// Don't call it too often. It does memory allocation and iterates over the surface controls to find selected nodes in the graph.
        /// </remarks>
        public List<SurfaceNode> SelectedNodes
        {
            get
            {
                var selection = new List<SurfaceNode>();
                for (int i = 0; i < Nodes.Count; i++)
                {
                    if (Nodes[i].IsSelected)
                        selection.Add(Nodes[i]);
                }
                return selection;
            }
        }

        /// <summary>
        /// Gets the list of the selected controls (comments and nodes).
        /// </summary>
        /// <remarks>
        /// Don't call it too often. It does memory allocation and iterates over the surface controls to find selected nodes in the graph.
        /// </remarks>
        public List<SurfaceControl> SelectedControls
        {
            get
            {
                var selection = new List<SurfaceControl>();
                for (int i = 0; i < _rootControl.Children.Count; i++)
                {
                    if (_rootControl.Children[i] is SurfaceControl control && control.IsSelected)
                        selection.Add(control);
                }
                return selection;
            }
        }

        /// <summary>
        /// Gets the list of the surface comments.
        /// </summary>
        /// <remarks>
        /// Don't call it too often. It does memory allocation and iterates over the surface controls to find comments in the graph.
        /// </remarks>
        public List<SurfaceComment> Comments => _context?.Comments;

        /// <summary>
        /// The current surface context nodes collection. Read-only.
        /// </summary>
        public List<SurfaceNode> Nodes => _context?.Nodes;

        /// <summary>
        /// The surface node descriptors collection.
        /// </summary>
        public readonly List<GroupArchetype> NodeArchetypes;

        /// <summary>
        /// Occurs when node gets spawned in the surface (via UI).
        /// </summary>
        public event Action<SurfaceNode> NodeSpawned;

        /// <summary>
        /// Occurs when node gets removed from the surface (via UI).
        /// </summary>
        public event Action<SurfaceNode> NodeDeleted;

        /// <summary>
        /// Occurs when node values gets modified in the surface (via UI).
        /// </summary>
        public event Action<SurfaceNode> NodeValuesEdited;

        /// <summary>
        /// Occurs when node breakpoint state gets modified in the surface (via UI).
        /// </summary>
        public event Action<SurfaceNode> NodeBreakpointEdited;

        /// <summary>
        /// Occurs when two nodes gets connected (via UI).
        /// </summary>
        public event Action<IConnectionInstigator, IConnectionInstigator> NodesConnected;

        /// <summary>
        /// Occurs when two nodes gets disconnected (via UI).
        /// </summary>
        public event Action<IConnectionInstigator, IConnectionInstigator> NodesDisconnected;

        /// <summary>
        /// Initializes a new instance of the <see cref="VisjectSurface"/> class.
        /// </summary>
        /// <param name="owner">The owner.</param>
        /// <param name="onSave">The save action called when user wants to save the surface.</param>
        /// <param name="undo">The undo/redo to use for the history actions recording. Optional, can be null to disable undo support.</param>
        /// <param name="style">The custom surface style. Use null to create the default style.</param>
        /// <param name="groups">The custom surface node types. Pass null to use the default nodes set.</param>
        /// <param name="supportsDebugging">True if surface supports debugging features (breakpoints, etc.).</param>
        public VisjectSurface(IVisjectSurfaceOwner owner, Action onSave = null, FlaxEditor.Undo undo = null, SurfaceStyle style = null, List<GroupArchetype> groups = null, bool supportsDebugging = false)
        {
            AnchorPreset = AnchorPresets.StretchAll;
            Offsets = Margin.Zero;
            AutoFocus = false; // Disable to prevent autofocus and event handling on OnMouseDown event
            CullChildren = false;
            _supportsDebugging = supportsDebugging;

            Owner = owner;
            Style = style ?? SurfaceStyle.CreateStyleHandler(Editor.Instance);
            if (Style == null)
                throw new InvalidOperationException("Missing visject surface style.");
            NodeArchetypes = groups ?? NodeFactory.DefaultGroups;
            Undo = undo;
            _onSave = onSave;

            // Initialize with the root context
            OpenContext(owner);
            RootContext.Modified += OnRootContextModified;

            // Setup input actions
            InputActions = new InputActionsContainer(new[]
            {
                new InputActionsContainer.Binding(options => options.Delete, Delete),
                new InputActionsContainer.Binding(options => options.SelectAll, SelectAll),
                new InputActionsContainer.Binding(options => options.DeselectAll, DeselectAll),
                new InputActionsContainer.Binding(options => options.Copy, Copy),
                new InputActionsContainer.Binding(options => options.Paste, Paste),
                new InputActionsContainer.Binding(options => options.Cut, Cut),
                new InputActionsContainer.Binding(options => options.Duplicate, Duplicate),
                new InputActionsContainer.Binding(options => options.NodesAutoFormat, () => { FormatGraph(SelectedNodes); }),
                new InputActionsContainer.Binding(options => options.NodesStraightenConnections, () => { StraightenGraphConnections(SelectedNodes); }),
                new InputActionsContainer.Binding(options => options.NodesAlignTop, () => { AlignNodes(SelectedNodes, NodeAlignmentType.Top); }),
                new InputActionsContainer.Binding(options => options.NodesAlignMiddle, () => { AlignNodes(SelectedNodes, NodeAlignmentType.Middle); }),
                new InputActionsContainer.Binding(options => options.NodesAlignBottom, () => { AlignNodes(SelectedNodes, NodeAlignmentType.Bottom); }),
                new InputActionsContainer.Binding(options => options.NodesAlignLeft, () => { AlignNodes(SelectedNodes, NodeAlignmentType.Left); }),
                new InputActionsContainer.Binding(options => options.NodesAlignCenter, () => { AlignNodes(SelectedNodes, NodeAlignmentType.Center); }),
                new InputActionsContainer.Binding(options => options.NodesAlignRight, () => { AlignNodes(SelectedNodes, NodeAlignmentType.Right); }),
                new InputActionsContainer.Binding(options => options.NodesDistributeHorizontal, () => {  DistributeNodes(SelectedNodes, false); }),
                new InputActionsContainer.Binding(options => options.NodesDistributeVertical, () => {  DistributeNodes(SelectedNodes, true); }),
            });

            Context.ControlSpawned += OnSurfaceControlSpawned;
            Context.ControlDeleted += OnSurfaceControlDeleted;

            SelectionChanged += () => { _selectedConnectionIndex = 0; };

            // Init drag handlers
            DragHandlers.Add(_dragAssets = new DragAssets<DragDropEventArgs>(ValidateDragItem));
            DragHandlers.Add(_dragParameters = new DragNames<DragDropEventArgs>(SurfaceParameter.DragPrefix, ValidateDragParameter));

            ScriptsBuilder.ScriptsReloadBegin += OnScriptsReloadBegin;
        }

        private void OnScriptsReloadBegin()
        {
            _activeVisjectCM = null;
            _cmPrimaryMenu?.Dispose();
            _cmPrimaryMenu = null;
        }

        /// <summary>
        /// Gets the display name of the connection type used in the surface.
        /// </summary>
        /// <param name="type">The graph connection type.</param>
        /// <returns>The display name (for UI).</returns>
        public virtual string GetTypeName(ScriptType type)
        {
            return type == ScriptType.Null ? null : type.Name;
        }

        /// <summary>
        /// Gets the debugger tooltip for the given box.
        /// </summary>
        /// <param name="box">The box.</param>
        /// <param name="text">The result tooltip text.</param>
        /// <returns>True if processed output text should be used to display it on a box tooltip for debugger UI, otherwise false.</returns>
        public virtual bool GetBoxDebuggerTooltip(Elements.Box box, out string text)
        {
            text = null;
            return false;
        }

        private void OnRootContextModified(VisjectSurfaceContext context, bool graphEdited)
        {
            Owner.OnSurfaceEditedChanged();

            if (graphEdited)
            {
                Owner.OnSurfaceGraphEdited();
            }
        }

        /// <summary>
        /// Gets the custom nodes group archetype with custom nodes archetypes. May be null if no custom nodes in use.
        /// </summary>
        /// <returns>The custom nodes or null if no used.</returns>
        public GroupArchetype GetCustomNodes()
        {
            return _customNodesGroup;
        }

        /// <summary>
        /// Adds the custom nodes archetypes to the surface (user can spawn them and surface can deserialize).
        /// </summary>
        /// <remarks>Custom nodes has to have a node logic typename in DefaultValues[0] and group name in DefaultValues[1].</remarks>
        /// <param name="archetypes">The archetypes.</param>
        public void AddCustomNodes(IEnumerable<NodeArchetype> archetypes)
        {
            if (_customNodes == null)
            {
                // First time setup
                _customNodes = new List<NodeArchetype>(archetypes);
                _customNodesGroup = new GroupArchetype
                {
                    GroupID = Custom.GroupID,
                    Name = "Custom",
                    Color = Color.Wheat
                };
            }
            else
            {
                // Add more nodes
                _customNodes.AddRange(archetypes);
            }

            // Update collection
            _customNodesGroup.Archetypes = _customNodes;
        }

        /// <summary>
        /// Updates the navigation bar of the toolstrip from window that uses this surface. Updates the navigation bar panel buttons to match the current view path.
        /// </summary>
        /// <param name="navigationBar">The navigation bar to update.</param>
        /// <param name="toolStrip">The toolstrip to use as layout reference.</param>
        /// <param name="hideIfRoot">True if skip showing nav button if the current context is the root location (user has no option to change context).</param>
        public void UpdateNavigationBar(NavigationBar navigationBar, ToolStrip toolStrip, bool hideIfRoot = true)
        {
            if (navigationBar == null || toolStrip == null)
                return;

            bool wasLayoutLocked = navigationBar.IsLayoutLocked;
            navigationBar.IsLayoutLocked = true;

            // Remove previous buttons
            navigationBar.DisposeChildren();

            // Spawn buttons
            var nodes = NavUpdateCache;
            nodes.Clear();
            var context = Context;
            if (hideIfRoot && context == RootContext)
                context = null;
            while (context != null)
            {
                nodes.Add(context);
                context = context.Parent;
            }
            float x = NavigationBar.DefaultButtonsMargin;
            float h = toolStrip.ItemsHeight - 2 * ToolStrip.DefaultMarginV;
            for (int i = nodes.Count - 1; i >= 0; i--)
            {
                var button = new VisjectContextNavigationButton(this, nodes[i].Context, x, ToolStrip.DefaultMarginV, h);
                button.PerformLayout();
                x += button.Width + NavigationBar.DefaultButtonsMargin;
                navigationBar.AddChild(button);
            }
            nodes.Clear();

            // Update
            navigationBar.IsLayoutLocked = wasLayoutLocked;
            navigationBar.PerformLayout();
        }

        /// <summary>
        /// Gets all nodes bounds or empty if surface is empty.
        /// </summary>
        public Rectangle AllNodesBounds
        {
            get
            {
                var area = Rectangle.Empty;
                if (Nodes.Count != 0)
                {
                    area = Nodes[0].Bounds;
                    for (int i = 1; i < Nodes.Count; i++)
                        area = Rectangle.Union(area, Nodes[i].Bounds);
                }
                return area;
            }
        }

        /// <summary>
        /// Gets a value indicating whether surface parameters are not read-only and can be modified in a surface graph.
        /// </summary>
        public virtual bool CanSetParameters => false;

        /// <summary>
        /// True of the context menu should make use of a description panel drawn at the bottom of the menu
        /// </summary>
        public virtual bool UseContextMenuDescriptionPanel => false;

        /// <summary>
        /// Gets a value indicating whether surface supports/allows live previewing graph modifications due to value sliders and color pickers. True by default but disabled for shader surfaces that generate and compile shader source at flight.
        /// </summary>
        public virtual bool CanLivePreviewValueChanges => true;

        /// <summary>
        /// Determines whether the specified node archetype can be used in the surface.
        /// </summary>
        /// <param name="groupID">The nodes group archetype identifier.</param>
        /// <param name="typeID">The node archetype identifier.</param>
        /// <returns>True if can use this node archetype, otherwise false.</returns>
        public bool CanUseNodeType(ushort groupID, ushort typeID)
        {
            var result = false;
            var nodeArchetypes = NodeArchetypes ?? NodeFactory.DefaultGroups;
            if (NodeFactory.GetArchetype(nodeArchetypes, groupID, typeID, out var groupArchetype, out var nodeArchetype))
            {
                var flags = nodeArchetype.Flags;
                nodeArchetype.Flags &= ~NodeFlags.NoSpawnViaGUI;
                nodeArchetype.Flags &= ~NodeFlags.NoSpawnViaPaste;
                result = CanUseNodeType(groupArchetype, nodeArchetype);
                nodeArchetype.Flags = flags;
            }
            return result;
        }

        /// <summary>
        /// Determines whether the specified node archetype can be used in the surface.
        /// </summary>
        /// <param name="groupArchetype">The nodes group archetype.</param>
        /// <param name="nodeArchetype">The node archetype.</param>
        /// <returns>True if can use this node archetype, otherwise false.</returns>
        public virtual bool CanUseNodeType(GroupArchetype groupArchetype, NodeArchetype nodeArchetype)
        {
            return (nodeArchetype.Flags & NodeFlags.NoSpawnViaPaste) == 0;
        }

        /// <summary>
        /// Shows the whole graph by changing the view scale and the position.
        /// </summary>
        public void ShowWholeGraph()
        {
            ShowArea(AllNodesBounds.MakeExpanded(100.0f));
        }

        /// <summary>
        /// Shows the given surface area by changing the view scale and the position.
        /// </summary>
        /// <param name="areaRect">The area rectangle.</param>
        public void ShowArea(Rectangle areaRect)
        {
            ViewScale = (Size / areaRect.Size).MinValue * 0.95f;
            ViewCenterPosition = areaRect.Center;
        }

        /// <summary>
        /// Shows the given surface node by changing the view scale and the position and focuses the node.
        /// </summary>
        /// <param name="node">The node to show.</param>
        public void FocusNode(SurfaceNode node)
        {
            if (node != null)
            {
                ShowArea(node.Bounds.MakeExpanded(500.0f));
                Select(node);
            }
        }

        /// <summary>
        /// Mark surface as edited.
        /// </summary>
        /// <param name="graphEdited">True if graph has been edited (nodes structure or parameter value).</param>
        public void MarkAsEdited(bool graphEdited = true)
        {
            _context.MarkAsModified(graphEdited);
        }

        private void BulkSelectUpdate(bool select = true)
        {
            bool selectionChanged = false;
            for (int i = 0; i < _rootControl.Children.Count; i++)
            {
                if (_rootControl.Children[i] is SurfaceControl control && control.IsSelected != select)
                {
                    control.IsSelected = select;
                    selectionChanged = true;
                }
            }
            if (selectionChanged)
                SelectionChanged?.Invoke();
        }

        internal void ToggleGridSnapping()
        {
            GridSnappingEnabled = !GridSnappingEnabled;
        }

        /// <summary>
        /// Selects all the nodes.
        /// </summary>
        public void SelectAll()
        {
            BulkSelectUpdate(true);
        }

        /// <summary>
        /// Deelects all the nodes.
        /// </summary>
        public void DeselectAll()
        {
            BulkSelectUpdate(false);
        }

        /// <summary>
        /// Clears the selection.
        /// </summary>
        public void ClearSelection()
        {
            bool selectionChanged = false;
            for (int i = 0; i < _rootControl.Children.Count; i++)
            {
                if (_rootControl.Children[i] is SurfaceControl control && control.IsSelected)
                {
                    control.IsSelected = false;
                    selectionChanged = true;
                }
            }
            if (selectionChanged)
                SelectionChanged?.Invoke();
        }

        /// <summary>
        /// Adds the specified control to the selection.
        /// </summary>
        /// <param name="control">The control.</param>
        public void AddToSelection(SurfaceControl control)
        {
            if (control.IsSelected)
                return;
            control.IsSelected = true;
            SelectionChanged?.Invoke();
        }

        /// <summary>
        /// Removes the specified control from the selection.
        /// </summary>
        /// <param name="control">The control.</param>
        public void RemoveFromSelection(SurfaceControl control)
        {
            if (!control.IsSelected)
                return;
            control.IsSelected = false;
            SelectionChanged?.Invoke();
        }

        /// <summary>
        /// Selects the specified control.
        /// </summary>
        /// <param name="control">The control.</param>
        public void Select(SurfaceControl control)
        {
            bool selectionChanged = false;
            for (int i = 0; i < _rootControl.Children.Count; i++)
            {
                if (_rootControl.Children[i] is SurfaceControl c && c != control && c.IsSelected)
                {
                    c.IsSelected = false;
                    selectionChanged = true;
                }
            }
            if (!control.IsSelected)
            {
                control.IsSelected = true;
                selectionChanged = true;
            }
            if (selectionChanged)
                SelectionChanged?.Invoke();
        }

        /// <summary>
        /// Selects the specified controls collection.
        /// </summary>
        /// <param name="controls">The controls.</param>
        public void Select(IEnumerable<SurfaceControl> controls)
        {
            var newSelection = controls.ToList();
            var prevSelection = SelectedControls;
            if (Utils.ArraysEqual(newSelection, prevSelection))
                return;
            ClearSelection();
            foreach (var control in newSelection)
                control.IsSelected = true;
            SelectionChanged?.Invoke();
        }

        /// <summary>
        /// Deselects the specified control.
        /// </summary>
        /// <param name="control">The control.</param>
        public void Deselect(SurfaceControl control)
        {
            if (!control.IsSelected)
                return;
            control.IsSelected = false;
            SelectionChanged?.Invoke();
        }

        /// <summary>
        /// Creates the comment around the selected nodes.
        /// </summary>
        public SurfaceComment CommentSelection(string text = "")
        {
            var selection = SelectedNodes;
            if (selection.Count == 0)
                return null;
            Rectangle surfaceArea = GetNodesBounds(selection).MakeExpanded(80.0f);

            // Order below other selected comments
            bool hasCommentsSelected = false;
            int lowestCommentOrder = int.MaxValue;
            for (int i = 0; i < selection.Count; i++)
            {
                if (selection[i] is not SurfaceComment || selection[i].IndexInParent >= lowestCommentOrder)
                    continue;
                hasCommentsSelected = true;
                lowestCommentOrder = selection[i].IndexInParent;
            }

            return _context.CreateComment(ref surfaceArea, string.IsNullOrEmpty(text) ? "Comment" : text, new Color(1.0f, 1.0f, 1.0f, 0.2f), hasCommentsSelected ? lowestCommentOrder : -1);
        }

        private static Rectangle GetNodesBounds(List<SurfaceNode> nodes)
        {
            if (nodes.Count == 0)
                return Rectangle.Empty;

            Rectangle surfaceArea = nodes[0].Bounds;
            for (int i = 1; i < nodes.Count; i++)
            {
                surfaceArea = Rectangle.Union(surfaceArea, nodes[i].Bounds);
            }

            return surfaceArea;
        }

        /// <summary>
        /// Deletes the specified collection of the controls.
        /// </summary>
        /// <param name="controls">The controls.</param>
        /// <param name="withUndo">True if use undo/redo action for node removing.</param>
        public void Delete(IEnumerable<SurfaceControl> controls, bool withUndo = true)
        {
            if (!CanEdit || controls == null || !controls.Any())
                return;

            var selectionChanged = false;
            List<SurfaceNode> nodes = null;
            foreach (var control in controls)
            {
                if (control.IsSelected)
                {
                    selectionChanged = true;
                    control.IsSelected = false;
                }

                if (control is SurfaceNode node)
                {
                    if ((node.Archetype.Flags & NodeFlags.NoRemove) == 0)
                    {
                        if (nodes == null)
                            nodes = new List<SurfaceNode>();
                        var sealedNodes = node.SealedNodes;
                        if (sealedNodes != null)
                        {
                            foreach (var sealedNode in sealedNodes)
                            {
                                if (sealedNode != null)
                                {
                                    if (sealedNode.IsSelected)
                                    {
                                        selectionChanged = true;
                                        sealedNode.IsSelected = false;
                                    }
                                    if (!nodes.Contains(sealedNode))
                                        nodes.Add(sealedNode);
                                }
                            }
                        }
                        if (!nodes.Contains(node))
                            nodes.Add(node);
                    }
                }
                else
                {
                    Context.OnControlDeleted(control, SurfaceNodeActions.User);
                }
            }
            if (selectionChanged)
                SelectionChanged?.Invoke();

            if (nodes != null)
            {
                if (Undo == null || !withUndo)
                {
                    // Remove all nodes
                    foreach (var node in nodes)
                    {
                        node.RemoveConnections();
                        Nodes.Remove(node);
                        Context.OnControlDeleted(node, SurfaceNodeActions.User);
                    }
                }
                else
                {
                    var actions = new List<IUndoAction>();

                    // Break connections for all nodes
                    foreach (var node in nodes)
                    {
                        var action = new EditNodeConnections(Context, node);
                        node.RemoveConnections();
                        action.End();
                        actions.Add(action);
                    }

                    // Remove all nodes
                    foreach (var node in nodes)
                    {
                        var action = new AddRemoveNodeAction(node, false);
                        action.Do();
                        actions.Add(action);
                    }

                    AddBatchedUndoAction(new MultiUndoAction(actions, nodes.Count == 1 ? "Remove node" : "Remove nodes"));
                }
            }

            MarkAsEdited();
        }

        /// <summary>
        /// Deletes the specified control.
        /// </summary>
        /// <param name="control">The control.</param>
        /// <param name="withUndo">True if use undo/redo action for node removing.</param>
        public void Delete(SurfaceControl control, bool withUndo = true)
        {
            if (!CanEdit)
                return;
            Delete(new[] { control }, withUndo);
        }

        /// <summary>
        /// Deletes the selected controls.
        /// </summary>
        public void Delete()
        {
            if (!CanEdit)
                return;
            Delete(SelectedControls, true);
        }

        /// <summary>
        /// Finds the node of the given type.
        /// </summary>
        /// <param name="groupId">The group identifier.</param>
        /// <param name="typeId">The type identifier.</param>
        /// <returns>Found node or null if cannot.</returns>
        public SurfaceNode FindNode(ushort groupId, ushort typeId)
        {
            return _context.FindNode(groupId, typeId);
        }

        /// <summary>
        /// Finds the node with the given ID.
        /// </summary>
        /// <param name="id">The identifier.</param>
        /// <returns>Found node or null if cannot.</returns>
        public SurfaceNode FindNode(int id)
        {
            return _context.FindNode(id);
        }

        /// <summary>
        /// Finds the node with the given ID.
        /// </summary>
        /// <param name="id">The identifier.</param>
        /// <returns>Found node or null if cannot.</returns>
        public SurfaceNode FindNode(uint id)
        {
            return _context.FindNode(id);
        }

        /// <summary>
        /// Adds the undo action to be batched (eg. if multiple undo actions is performed in a sequence during single update).
        /// </summary>
        /// <param name="action">The action.</param>
        public void AddBatchedUndoAction(IUndoAction action)
        {
            if (Undo == null || !Undo.Enabled)
                return;
            if (_batchedUndoActions == null)
                _batchedUndoActions = new List<IUndoAction>();
            _batchedUndoActions.Add(action);
        }

        /// <summary>
        /// Called when node gets spawned in the surface (via UI).
        /// </summary>
        public virtual void OnNodeSpawned(SurfaceNode node)
        {
            NodeSpawned?.Invoke(node);
        }

        /// <summary>
        /// Called when node values gets modified in the surface (via UI).
        /// </summary>
        public virtual void OnNodeValuesEdited(SurfaceNode node)
        {
            NodeValuesEdited?.Invoke(node);
        }

        /// <summary>
        /// Called when node breakpoint gets modified.
        /// </summary>
        public virtual void OnNodeBreakpointEdited(SurfaceNode node)
        {
            NodeBreakpointEdited?.Invoke(node);
        }

        /// <summary>
        /// Called when node gets removed from the surface (via UI).
        /// </summary>
        public virtual void OnNodeDeleted(SurfaceNode node)
        {
            NodeDeleted?.Invoke(node);
        }

        /// <summary>
        /// Called when two nodes gets connected (via UI).
        /// </summary>
        public virtual void OnNodesConnected(IConnectionInstigator a, IConnectionInstigator b)
        {
            NodesConnected?.Invoke(a, b);
            MarkAsEdited();
        }

        /// <summary>
        /// Called when two nodes gets disconnected (via UI).
        /// </summary>
        public virtual void OnNodesDisconnected(IConnectionInstigator a, IConnectionInstigator b)
        {
            NodesDisconnected?.Invoke(a, b);
        }

        /// <inheritdoc />
        public override void OnDestroy()
        {
            if (IsDisposing)
                return;
            _isReleasing = true;

            // Cleanup context cache
            _root = null;
            _context = null;
            _onSave = null;
            ContextStack.Clear();
            foreach (var context in _contextCache.Values)
            {
                context.Clear();
            }
            _contextCache.Clear();

            // Cleanup
            _activeVisjectCM = null;
            _cmPrimaryMenu?.Dispose();

            ScriptsBuilder.ScriptsReloadBegin -= OnScriptsReloadBegin;

            base.OnDestroy();
        }
    }
}<|MERGE_RESOLUTION|>--- conflicted
+++ resolved
@@ -234,21 +234,17 @@
         /// <summary>
         /// Gets a value indicating whether user is box selecting nodes.
         /// </summary>
-<<<<<<< HEAD
         public bool IsBoxSelecting => _leftMouseDown && !_isMovingSelection && _connectionInstigator == null;
 
         /// <summary>
         /// Gets a value indicating whether user was previously box selecting nodes.
         /// </summary>
         public bool WasBoxSelecting { get; private set; }
-=======
-        public bool IsSelecting => _leftMouseDown && !_isMovingSelection && _connectionInstigators.Count == 0;
->>>>>>> a4d3ede3
 
         /// <summary>
         /// Gets a value indicating whether user is moving selected nodes.
         /// </summary>
-        public bool IsMovingSelection => _leftMouseDown && _isMovingSelection && _connectionInstigators.Count == 0;
+        public bool IsMovingSelection => _leftMouseDown && _isMovingSelection && _connectionInstigator == null;
 
         /// <summary>
         /// Gets a value indicating whether user was previously moving selected nodes.
