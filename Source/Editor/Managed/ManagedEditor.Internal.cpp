--- conflicted
+++ resolved
@@ -56,249 +56,6 @@
 #pragma warning( disable : 4800)
 #endif
 
-<<<<<<< HEAD
-=======
-struct InternalTextureOptions
-{
-    TextureFormatType Type;
-    byte IsAtlas;
-    byte NeverStream;
-    byte Compress;
-    byte IndependentChannels;
-    byte sRGB;
-    byte GenerateMipMaps;
-    byte FlipY;
-    byte Resize;
-    byte PreserveAlphaCoverage;
-    float PreserveAlphaCoverageReference;
-    float Scale;
-    int32 MaxSize;
-    int32 TextureGroup;
-    int32 SizeX;
-    int32 SizeY;
-    MonoArray* SpriteAreas;
-    MonoArray* SpriteNames;
-
-    static void Convert(InternalTextureOptions* from, ImportTexture::Options* to)
-    {
-        to->Type = from->Type;
-        to->IsAtlas = from->IsAtlas;
-        to->NeverStream = from->NeverStream;
-        to->Compress = from->Compress;
-        to->IndependentChannels = from->IndependentChannels;
-        to->sRGB = from->sRGB;
-        to->GenerateMipMaps = from->GenerateMipMaps;
-        to->FlipY = from->FlipY;
-        to->Scale = from->Scale;
-        to->Resize = from->Resize;
-        to->PreserveAlphaCoverage = from->PreserveAlphaCoverage;
-        to->PreserveAlphaCoverageReference = from->PreserveAlphaCoverageReference;
-        to->MaxSize = from->MaxSize;
-        to->TextureGroup = from->TextureGroup;
-        to->SizeX = from->SizeX;
-        to->SizeY = from->SizeY;
-        to->Sprites.Clear();
-        if (from->SpriteNames != nullptr)
-        {
-            int32 count = (int32)mono_array_length(from->SpriteNames);
-            ASSERT(count == (int32)mono_array_length(from->SpriteAreas));
-            to->Sprites.EnsureCapacity(count);
-            for (int32 i = 0; i < count; i++)
-            {
-                Sprite& sprite = to->Sprites.AddOne();
-                sprite.Area = mono_array_get(from->SpriteAreas, Rectangle, i);
-                sprite.Name = MUtils::ToString(mono_array_get(from->SpriteNames, MonoString*, i));
-            }
-        }
-    }
-
-    static void Convert(ImportTexture::Options* from, InternalTextureOptions* to)
-    {
-        to->Type = from->Type;
-        to->IsAtlas = from->IsAtlas;
-        to->NeverStream = from->NeverStream;
-        to->Compress = from->Compress;
-        to->IndependentChannels = from->IndependentChannels;
-        to->sRGB = from->sRGB;
-        to->GenerateMipMaps = from->GenerateMipMaps;
-        to->FlipY = from->FlipY;
-        to->Resize = from->Resize;
-        to->PreserveAlphaCoverage = from->PreserveAlphaCoverage;
-        to->PreserveAlphaCoverageReference = from->PreserveAlphaCoverageReference;
-        to->Scale = from->Scale;
-        to->MaxSize = from->MaxSize;
-        to->TextureGroup = from->TextureGroup;
-        to->SizeX = from->SizeX;
-        to->SizeY = from->SizeY;
-        if (from->Sprites.HasItems())
-        {
-            const auto domain = mono_domain_get();
-            int32 count = from->Sprites.Count();
-            auto rectClass = Rectangle::TypeInitializer.GetType().ManagedClass;
-            ASSERT(rectClass != nullptr);
-            to->SpriteAreas = mono_array_new(domain, rectClass->GetNative(), count);
-            to->SpriteNames = mono_array_new(domain, mono_get_string_class(), count);
-            for (int32 i = 0; i < count; i++)
-            {
-                mono_array_set(to->SpriteAreas, Rectangle, i, from->Sprites[i].Area);
-                mono_array_setref(to->SpriteNames, i, MUtils::ToString(from->Sprites[i].Name, domain));
-            }
-        }
-        else
-        {
-            to->SpriteAreas = nullptr;
-            to->SpriteNames = nullptr;
-        }
-    }
-};
-
-struct InternalModelOptions
-{
-    ModelTool::ModelType Type;
-
-    // Geometry
-    byte CalculateNormals;
-    float SmoothingNormalsAngle;
-    byte FlipNormals;
-    float SmoothingTangentsAngle;
-    byte CalculateTangents;
-    byte OptimizeMeshes;
-    byte MergeMeshes;
-    byte ImportLODs;
-    byte ImportVertexColors;
-    byte ImportBlendShapes;
-    ModelLightmapUVsSource LightmapUVsSource;
-    MonoString* CollisionMeshesPrefix;
-
-    // Transform
-    float Scale;
-    Quaternion Rotation;
-    Float3 Translation;
-    byte CenterGeometry;
-
-    // Animation
-    ModelTool::AnimationDuration Duration;
-    float FramesRangeStart;
-    float FramesRangeEnd;
-    float DefaultFrameRate;
-    float SamplingRate;
-    byte SkipEmptyCurves;
-    byte OptimizeKeyframes;
-    byte ImportScaleTracks;
-    byte EnableRootMotion;
-    MonoString* RootNodeName;
-
-    // Level Of Detail
-    byte GenerateLODs;
-    int32 BaseLOD;
-    int32 LODCount;
-    float TriangleReduction;
-
-    // Misc
-    byte ImportMaterials;
-    byte ImportMaterialsAsInstances;
-    Guid InstanceToImportAs;
-    byte ImportTextures;
-    byte RestoreMaterialsOnReimport;
-
-    // SDF
-    byte GenerateSDF;
-    float SDFResolution;
-
-    // Splitting
-    byte SplitObjects;
-    int32 ObjectIndex;
-
-    static void Convert(InternalModelOptions* from, ImportModelFile::Options* to)
-    {
-        to->Type = from->Type;
-        to->CalculateNormals = from->CalculateNormals;
-        to->SmoothingNormalsAngle = from->SmoothingNormalsAngle;
-        to->FlipNormals = from->FlipNormals;
-        to->SmoothingTangentsAngle = from->SmoothingTangentsAngle;
-        to->CalculateTangents = from->CalculateTangents;
-        to->OptimizeMeshes = from->OptimizeMeshes;
-        to->MergeMeshes = from->MergeMeshes;
-        to->ImportLODs = from->ImportLODs;
-        to->ImportVertexColors = from->ImportVertexColors;
-        to->ImportBlendShapes = from->ImportBlendShapes;
-        to->LightmapUVsSource = from->LightmapUVsSource;
-        to->CollisionMeshesPrefix = MUtils::ToString(from->CollisionMeshesPrefix);
-        to->Scale = from->Scale;
-        to->Rotation = from->Rotation;
-        to->Translation = from->Translation;
-        to->CenterGeometry = from->CenterGeometry;
-        to->Duration = from->Duration;
-        to->FramesRange.X = from->FramesRangeStart;
-        to->FramesRange.Y = from->FramesRangeEnd;
-        to->DefaultFrameRate = from->DefaultFrameRate;
-        to->SamplingRate = from->SamplingRate;
-        to->SkipEmptyCurves = from->SkipEmptyCurves;
-        to->OptimizeKeyframes = from->OptimizeKeyframes;
-        to->ImportScaleTracks = from->ImportScaleTracks;
-        to->EnableRootMotion = from->EnableRootMotion;
-        to->RootNodeName = MUtils::ToString(from->RootNodeName);
-        to->GenerateLODs = from->GenerateLODs;
-        to->BaseLOD = from->BaseLOD;
-        to->LODCount = from->LODCount;
-        to->TriangleReduction = from->TriangleReduction;
-        to->ImportMaterials = from->ImportMaterials;
-        to->ImportMaterialsAsInstances = from->ImportMaterialsAsInstances;
-        to->InstanceToImportAs = from->InstanceToImportAs;
-        to->ImportTextures = from->ImportTextures;
-        to->RestoreMaterialsOnReimport = from->RestoreMaterialsOnReimport;
-        to->GenerateSDF = from->GenerateSDF;
-        to->SDFResolution = from->SDFResolution;
-        to->SplitObjects = from->SplitObjects;
-        to->ObjectIndex = from->ObjectIndex;
-    }
-
-    static void Convert(ImportModelFile::Options* from, InternalModelOptions* to)
-    {
-        to->Type = from->Type;
-        to->CalculateNormals = from->CalculateNormals;
-        to->SmoothingNormalsAngle = from->SmoothingNormalsAngle;
-        to->FlipNormals = from->FlipNormals;
-        to->SmoothingTangentsAngle = from->SmoothingTangentsAngle;
-        to->CalculateTangents = from->CalculateTangents;
-        to->OptimizeMeshes = from->OptimizeMeshes;
-        to->MergeMeshes = from->MergeMeshes;
-        to->ImportLODs = from->ImportLODs;
-        to->ImportVertexColors = from->ImportVertexColors;
-        to->ImportBlendShapes = from->ImportBlendShapes;
-        to->LightmapUVsSource = from->LightmapUVsSource;
-        to->CollisionMeshesPrefix = MUtils::ToString(from->CollisionMeshesPrefix);
-        to->Scale = from->Scale;
-        to->Rotation = from->Rotation;
-        to->Translation = from->Translation;
-        to->CenterGeometry = from->CenterGeometry;
-        to->Duration = from->Duration;
-        to->FramesRangeStart = from->FramesRange.X;
-        to->FramesRangeEnd = from->FramesRange.Y;
-        to->DefaultFrameRate = from->DefaultFrameRate;
-        to->SamplingRate = from->SamplingRate;
-        to->SkipEmptyCurves = from->SkipEmptyCurves;
-        to->OptimizeKeyframes = from->OptimizeKeyframes;
-        to->ImportScaleTracks = from->ImportScaleTracks;
-        to->EnableRootMotion = from->EnableRootMotion;
-        to->RootNodeName = MUtils::ToString(from->RootNodeName);
-        to->GenerateLODs = from->GenerateLODs;
-        to->BaseLOD = from->BaseLOD;
-        to->LODCount = from->LODCount;
-        to->TriangleReduction = from->TriangleReduction;
-        to->ImportMaterials = from->ImportMaterials;
-        to->ImportMaterialsAsInstances = from->ImportMaterialsAsInstances;
-        to->InstanceToImportAs = from->InstanceToImportAs;
-        to->ImportTextures = from->ImportTextures;
-        to->RestoreMaterialsOnReimport = from->RestoreMaterialsOnReimport;
-        to->GenerateSDF = from->GenerateSDF;
-        to->SDFResolution = from->SDFResolution;
-        to->SplitObjects = from->SplitObjects;
-        to->ObjectIndex = from->ObjectIndex;
-    }
-};
-
->>>>>>> e3f004b8
 struct InternalAudioOptions
 {
     AudioFormat Format;
@@ -361,7 +118,7 @@
 #if COMPILE_WITH_DEV_ENV
     return true;
 #else
-	return false;
+    return false;
 #endif
 }
 
@@ -394,7 +151,7 @@
     int64* outLogTimesPtr = MCore::Array::GetAddress<int64>(*outLogTimes);
     while (count < maxCount && ptr != end)
     {
-        auto type = (byte)*(int32*)ptr;
+        auto type = (byte) * (int32*)ptr;
         ptr += 4;
 
         auto time = *(int64*)ptr;
@@ -564,7 +321,7 @@
     const StringView dataObjChars = MCore::String::GetChars(dataObj);
     const StringAsANSI<> data(dataObjChars.Get(), dataObjChars.Length());
     const StringAnsiView dataAnsi(data.Get(), data.Length());
-    
+
     const StringView dataTypeNameObjChars = MCore::String::GetChars(dataTypeNameObj);
     const StringAsANSI<> dataTypeName(dataTypeNameObjChars.Get(), dataTypeNameObjChars.Length());
     const StringAnsiView dataTypeNameAnsi(dataTypeName.Get(), dataTypeName.Length());
@@ -581,7 +338,7 @@
 
     return AssetsExportingManager::CanExport(path);
 #else
-	return false;
+    return false;
 #endif
 }
 
@@ -598,7 +355,7 @@
 
     return AssetsExportingManager::Export(inputPath, outputFolder);
 #else
-	return false;
+    return false;
 #endif
 }
 
@@ -656,8 +413,8 @@
     arg.ConvexVertexLimit = convexVertexLimit;
     return CreateCollisionData::CookMeshCollision(path, arg);
 #else
-	LOG(Warning, "Collision cooking is disabled.");
-	return true;
+    LOG(Warning, "Collision cooking is disabled.");
+    return true;
 #endif
 }
 
@@ -670,7 +427,7 @@
 
     const int32 linesCount = debugLines.Count() / 2;
     MCore::GC::WriteRef(triangles, (MObject*)MCore::Array::New(Float3::TypeInitializer.GetClass(), debugLines.Count()));
-    MCore::GC::WriteRef(indices, (MObject*)MCore::Array::New( MCore::TypeCache::Int32, linesCount * 3));
+    MCore::GC::WriteRef(indices, (MObject*)MCore::Array::New(MCore::TypeCache::Int32, linesCount * 3));
 
     // Use one triangle per debug line
     Platform::MemoryCopy(MCore::Array::GetAddress<Float3>(*triangles), debugLines.Get(), debugLines.Count() * sizeof(Float3));
@@ -765,7 +522,7 @@
                 continue;
             switch (e.Type)
             {
-            // Keyboard events
+                // Keyboard events
             case InputDevice::EventType::Char:
                 window->OnCharInput(e.CharData.Char);
                 break;
@@ -775,7 +532,7 @@
             case InputDevice::EventType::KeyUp:
                 window->OnKeyUp(e.KeyData.Key);
                 break;
-            // Mouse events
+                // Mouse events
             case InputDevice::EventType::MouseDown:
                 window->OnMouseDown(window->ScreenToClient(e.MouseData.Position), e.MouseData.Button);
                 break;
@@ -828,7 +585,7 @@
         const int32 count = stack->Scope->Parameters.Length() + stack->Scope->ReturnedValues.Count();
         const MClass* mclass = ((NativeBinaryModule*)GetBinaryModuleFlaxEngine())->Assembly->GetClass("FlaxEditor.Editor+VisualScriptLocal");
         ASSERT(mclass);
-        result = MCore::Array::New( mclass, count);
+        result = MCore::Array::New(mclass, count);
         VisualScriptLocalManaged local;
         local.NodeId = MAX_uint32;
         if (stack->Scope->Parameters.Length() != 0)
@@ -885,7 +642,7 @@
         }
         const MClass* mclass = ((NativeBinaryModule*)GetBinaryModuleFlaxEngine())->Assembly->GetClass("FlaxEditor.Editor+VisualScriptStackFrame");
         ASSERT(mclass);
-        result = MCore::Array::New( mclass, count);
+        result = MCore::Array::New(mclass, count);
         VisualScriptStackFrameManaged* resultPtr = MCore::Array::GetAddress<VisualScriptStackFrameManaged>(result);
         s = stack;
         count = 0;
