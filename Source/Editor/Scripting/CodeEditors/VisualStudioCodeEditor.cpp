--- conflicted
+++ resolved
@@ -142,19 +142,14 @@
 
     // Open file
     line = line > 0 ? line : 1;
-<<<<<<< HEAD
     CreateProcessSettings procSettings;
     procSettings.FileName = _execPath;
-    procSettings.Arguments = String::Format(TEXT("\"{0}\" -g \"{1}\":{2}"), _workspacePath, path, line);
+    procSettings.Arguments = String::Format(TEXT("\"{0}\" -g \"{1}:{2}\""), _workspacePath, path, line);
     procSettings.HiddenWindow = false;
     procSettings.WaitForEnd = false;
     procSettings.LogOutput = false;
     procSettings.ShellExecute = true;
     Platform::CreateProcess(procSettings);
-=======
-    const String args = String::Format(TEXT("\"{0}\" -g \"{1}:{2}\""), _workspacePath, path, line);
-    Platform::StartProcess(_execPath, args, StringView::Empty);
->>>>>>> 73ff0534
 }
 
 void VisualStudioCodeEditor::OpenSolution()
