// Copyright (c) Wojciech Figat. All rights reserved.

using System;
using System.Collections.Generic;
using System.Linq;
using System.Xml;
using FlaxEditor.Gizmo;
using FlaxEditor.GUI;
using FlaxEditor.GUI.ContextMenu;
using FlaxEditor.GUI.Input;
using FlaxEditor.Options;
using FlaxEngine;
using FlaxEngine.GUI;
using FlaxEngine.Json;

namespace FlaxEditor.Windows
{
    /// <summary>
    /// Provides in-editor play mode simulation.
    /// </summary>
    /// <seealso cref="FlaxEditor.Windows.EditorWindow" />
    public class GameWindow : EditorWindow
    {
        private readonly RenderOutputControl _viewport;
        private readonly GameRoot _guiRoot;
        private bool _showGUI = true, _editGUI = true;
        private bool _showDebugDraw = false;
        private bool _audioMuted = false;
        private float _audioVolume = 1;
        private bool _isMaximized = false, _isUnlockingMouse = false;
        private bool _isFloating = false, _isBorderless = false;
        private bool _cursorVisible = true;
        private float _gameStartTime;
        private GUI.Docking.DockState _maximizeRestoreDockState;
        private GUI.Docking.DockPanel _maximizeRestoreDockTo;
        private CursorLockMode _cursorLockMode = CursorLockMode.None;

        private float _toolStripHeight = 24;
        private bool _showToolStrip = true;
        private ToolStripButton _viewportSettingsButton;

        // Viewport scaling variables
        private List<ViewportScaleOptions> _defaultViewportScaling = new List<ViewportScaleOptions>();
        private List<ViewportScaleOptions> _customViewportScaling = new List<ViewportScaleOptions>();
        private float _viewportAspectRatio = 1;
        private float _windowAspectRatio = 1;
        private bool _useAspect = false;
        private bool _freeAspect = true;

        private List<PlayModeFocusOptions> _focusOptions = new List<PlayModeFocusOptions>()
        {
            new PlayModeFocusOptions
            {
                Name = "None",
                Tooltip = "Don't change focus.",
                FocusOption = InterfaceOptions.PlayModeFocus.None,
            },
            new PlayModeFocusOptions
            {
                Name = "Game Window",
                Tooltip = "Focus the Game Window.",
                FocusOption = InterfaceOptions.PlayModeFocus.GameWindow,
            },
            new PlayModeFocusOptions
            {
                Name = "Game Window Then Restore",
                Tooltip = "Focus the Game Window. On play mode end restore focus to the previous window.",
                FocusOption = InterfaceOptions.PlayModeFocus.GameWindowThenRestore,
            },
        };

        /// <summary>
        /// Gets the viewport.
        /// </summary>
        public RenderOutputControl Viewport => _viewport;

        /// <summary>
        /// Gets or sets a value indicating whether show game GUI in the view or keep it hidden.
        /// </summary>
        public bool ShowGUI
        {
            get => _showGUI;
            set
            {
                if (value != _showGUI)
                {
                    _showGUI = value;
                    _guiRoot.Visible = value;
                }
            }
        }

        /// <summary>
        /// Gets or sets a value indicating whether allow editing game GUI in the view or keep it visible-only.
        /// </summary>
        public bool EditGUI
        {
            get => _editGUI;
            set
            {
                if (value != _editGUI)
                {
                    _editGUI = value;
                    _guiRoot.Editable = value;
                }
            }
        }

        /// <summary>
        /// Gets or sets a value indicating whether show Debug Draw shapes in the view or keep it hidden.
        /// </summary>
        public bool ShowDebugDraw
        {
            get => _showDebugDraw;
            set => _showDebugDraw = value;
        }


        /// <summary>
        /// Gets or set a value indicating whether Audio is muted.
        /// </summary>
        public bool AudioMuted
        {
            get => _audioMuted;
            set
            {
                Audio.MasterVolume = value ? 0 : AudioVolume;
                _audioMuted = value;
            }
        }

        /// <summary>
        /// Gets or sets a value that set the audio volume.
        /// </summary>
        public float AudioVolume
        {
            get => _audioVolume;
            set
            {
                if (!AudioMuted)
                    Audio.MasterVolume = value;
                _audioVolume = value;
            }
        }

        /// <summary>
        /// Gets or sets a value indicating whether the game window is maximized (only in play mode).
        /// </summary>
        private bool IsMaximized
        {
            get => _isMaximized;
            set
            {
                if (_isMaximized == value)
                    return;
                _isMaximized = value;
                if (value)
                {
                    IsFloating = true;
                    var rootWindow = RootWindow;
                    rootWindow.Maximize();
                }
                else
                {
                    IsFloating = false;
                }
            }
        }

        /// <summary>
        /// Gets or sets a value indicating whether the game window is floating (popup, only in play mode).
        /// </summary>
        private bool IsFloating
        {
            get => _isFloating;
            set
            {
                if (_isFloating == value)
                    return;
                _isFloating = value;
                var rootWindow = RootWindow;
                if (value)
                {
                    _maximizeRestoreDockTo = _dockedTo;
                    _maximizeRestoreDockState = _dockedTo.TryGetDockState(out _);
                    if (_maximizeRestoreDockState != GUI.Docking.DockState.Float)
                    {
                        var monitorBounds = Platform.GetMonitorBounds(PointToScreen(Size * 0.5f));
                        var size = DefaultSize;
                        var location = monitorBounds.Location + monitorBounds.Size * 0.5f - size * 0.5f;
                        ShowFloating(location, size, WindowStartPosition.Manual);
                    }
                }
                else
                {
                    // Restore
                    if (rootWindow != null)
                        rootWindow.Restore();
                    if (_maximizeRestoreDockTo != null && _maximizeRestoreDockTo.IsDisposing)
                        _maximizeRestoreDockTo = null;
                    Show(_maximizeRestoreDockState, _maximizeRestoreDockTo);
                }
            }
        }

        /// <summary>
        /// Gets or sets a value indicating whether the game window is borderless (only in play mode).
        /// </summary>
        private bool IsBorderless
        {
            get => _isBorderless;
            set
            {
                if (_isBorderless == value)
                    return;
                _isBorderless = value;
                if (value)
                {
                    IsFloating = true;
                    var rootWindow = RootWindow;
                    var monitorBounds = Platform.GetMonitorBounds(rootWindow.RootWindow.Window.ClientPosition);
                    rootWindow.Window.Position = monitorBounds.Location;
                    rootWindow.Window.SetBorderless(true);
                    rootWindow.Window.ClientSize = monitorBounds.Size;
                }
                else
                {
                    IsFloating = false;
                }
            }
        }

        /// <summary>
        /// Gets or sets a value indicating whether center mouse position on window focus in play mode. Helps when working with games that lock mouse cursor.
        /// </summary>
        public bool CenterMouseOnFocus { get; set; }

        /// <summary>
        /// Gets or sets a value indicating what panel should be focused when play mode start.
        /// </summary>
        public InterfaceOptions.PlayModeFocus FocusOnPlayOption { get; set; }

        private enum ViewportScaleType
        {
            Resolution = 0,
            Aspect = 1,
        }

        private class ViewportScaleOptions
        {
            /// <summary>
            /// The name.
            /// </summary>
            public string Label;

            /// <summary>
            /// The Type of scaling to do.
            /// </summary>
            public ViewportScaleType ScaleType;

            /// <summary>
            /// The width and height to scale by.
            /// </summary>
            public Int2 Size;

            /// <summary>
            /// If the scaling is active.
            /// </summary>
            public bool Active;
        }

        private class PlayModeFocusOptions
        {
            /// <summary>
            /// The name.
            /// </summary>
            public string Name;

            /// <summary>
            /// The tooltip.
            /// </summary>
            public string Tooltip;

            /// <summary>
            /// The type of focus.
            /// </summary>
            public InterfaceOptions.PlayModeFocus FocusOption;

            /// <summary>
            /// If the option is active.
            /// </summary>
            public bool Active;
        }

        /// <summary>
        /// Root control for game UI preview in Editor. Supports basic UI editing via <see cref="UIEditorRoot"/>.
        /// </summary>
        private class GameRoot : UIEditorRoot
        {
            internal bool Editable = true;
            public override bool EnableInputs => !Time.GamePaused && Editor.IsPlayMode;
            public override bool EnableSelecting => (!Editor.IsPlayMode || Time.GamePaused) && Editable;
            public override TransformGizmo TransformGizmo => Editor.Instance.MainTransformGizmo;
        }

        /// <summary>
        /// Initializes a new instance of the <see cref="GameWindow"/> class.
        /// </summary>
        /// <param name="editor">The editor.</param>
        public GameWindow(Editor editor)
        : base(editor, true, ScrollBars.None)
        {
            Title = "Game";
            AutoFocus = true;
            
            // Link editor options
            Editor.Options.OptionsChanged += OnOptionsChanged;
            OnOptionsChanged(Editor.Options.Options);

            // Create toolstrip
            if (_showToolStrip)
                CreateOptionsToolStrip();

            var task = MainRenderTask.Instance;
            
            // Setup viewport
            _viewport = new RenderOutputControl(task)
            {
                AnchorPreset = AnchorPresets.StretchAll,
                Offsets = new Margin(0, 0, _showToolStrip ? _toolStripHeight : 0, 0),
                AutoFocus = false,
                Parent = this
            };
            task.PostRender += OnPostRender;

            // Override the game GUI root
            _guiRoot = new GameRoot
            {
                Parent = _viewport
            };
            RootControl.GameRoot = _guiRoot.UIRoot;

            SizeChanged += control => { ResizeViewport(); };

            Editor.StateMachine.PlayingState.SceneDuplicating += PlayingStateOnSceneDuplicating;
            Editor.StateMachine.PlayingState.SceneRestored += PlayingStateOnSceneRestored;

            InputActions.Add(options => options.TakeScreenshot, () => Screenshot.Capture(string.Empty));
            InputActions.Add(options => options.DebuggerUnlockMouse, UnlockMouseInPlay);
            InputActions.Add(options => options.ToggleFullscreen, () => { if (Editor.IsPlayMode) IsMaximized = !IsMaximized; });
            InputActions.Add(options => options.Play, Editor.Instance.Simulation.DelegatePlayOrStopPlayInEditor);
            InputActions.Add(options => options.Pause, Editor.Instance.Simulation.RequestResumeOrPause);
            InputActions.Add(options => options.StepFrame, Editor.Instance.Simulation.RequestPlayOneFrame);
#if USE_PROFILER
            InputActions.Add(options => options.ProfilerStartStop, () =>
            {
                bool recording = !Editor.Instance.Windows.ProfilerWin.LiveRecording;
                Editor.Instance.Windows.ProfilerWin.LiveRecording = recording;
                Editor.Instance.UI.AddStatusMessage($"Profiling {(recording ? "started" : "stopped")}.");
            });
            InputActions.Add(options => options.ProfilerClear, () =>
            {
                Editor.Instance.Windows.ProfilerWin.Clear();
                Editor.Instance.UI.AddStatusMessage("Profiling results cleared.");
            });
#endif
            InputActions.Add(options => options.Save, () =>
            {
                if (Editor.IsPlayMode)
                    return;
                Editor.Instance.SaveAll();
            });
            InputActions.Add(options => options.Undo, () =>
            {
                if (Editor.IsPlayMode)
                    return;
                Editor.Instance.PerformUndo();
                Focus();
            });
            InputActions.Add(options => options.Redo, () =>
            {
                if (Editor.IsPlayMode)
                    return;
                Editor.Instance.PerformRedo();
                Focus();
            });
            InputActions.Add(options => options.Cut, () =>
            {
                if (Editor.IsPlayMode)
                    return;
                Editor.Instance.SceneEditing.Cut();
            });
            InputActions.Add(options => options.Copy, () =>
            {
                if (Editor.IsPlayMode)
                    return;
                Editor.Instance.SceneEditing.Copy();
            });
            InputActions.Add(options => options.Paste, () =>
            {
                if (Editor.IsPlayMode)
                    return;
                Editor.Instance.SceneEditing.Paste();
            });
            InputActions.Add(options => options.Duplicate, () =>
            {
                if (Editor.IsPlayMode)
                    return;
                Editor.Instance.SceneEditing.Duplicate();
            });
            InputActions.Add(options => options.Delete, () =>
            {
                if (Editor.IsPlayMode)
                    return;
                Editor.Instance.SceneEditing.Delete();
            });
        }

        private void CreateOptionsToolStrip()
        {
            var style = Style.Current;
            var styleSmallFont = style.FontSmall;

            var toolStrip = new ToolStrip()
            {
                AnchorPreset = AnchorPresets.HorizontalStretchTop,
                Height = _toolStripHeight,
                Parent = this,
            };
            
            // Setup toolstrip items
            var focusLabel = new Label
            {
                Text = "Start Focused",
                HorizontalAlignment = TextAlignment.Near,
                Parent = toolStrip,
            };
            focusLabel.Width = styleSmallFont.MeasureText(focusLabel.Text).X + 2;
            var focusCheckBox = new CheckBox
            {
                Checked = FocusOnPlay,
                Parent = toolStrip
            };
            focusCheckBox.StateChanged += box => FocusOnPlay = box.Checked;

            toolStrip.AddSeparator();

            _viewportSettingsButton = toolStrip.AddButton("Viewport Settings", ShowViewportSettings);
            
            toolStrip.AddSeparator();
            
            var showGuiLabel = new Label
            {
                Text = "Show GUI",
                HorizontalAlignment = TextAlignment.Near,
                Parent = toolStrip,
            };
            showGuiLabel.Width = styleSmallFont.MeasureText(showGuiLabel.Text).X + 2;
            var showGuiCheckBox = new CheckBox
            {
                Checked = ShowGUI,
                Parent = toolStrip
            };
            showGuiCheckBox.StateChanged += box => ShowGUI = box.Checked;

            toolStrip.AddSeparator();
            
            var showDebugDrawLabel = new Label
            {
                Text = "Show Debug Draw",
                HorizontalAlignment = TextAlignment.Near,
                Parent = toolStrip,
            };
            showDebugDrawLabel.Width = styleSmallFont.MeasureText(showDebugDrawLabel.Text).X + 2;
            var showDebugDrawCheckBox = new CheckBox
            {
                Checked = ShowDebugDraw,
                Parent = toolStrip
            };
            showDebugDrawCheckBox.StateChanged += box => ShowDebugDraw = box.Checked;

            toolStrip.AddSeparator();

            toolStrip.AddButton("Take Screenshot", TakeScreenshot);
        }

        private void ShowViewportSettings()
        {
            var cm = new ContextMenu();
            cm.MinimumWidth = 200;
            // Viewport Brightness
            {
                var brightness = cm.AddButton("Viewport Brightness");
                brightness.CloseMenuOnClick = false;
                var brightnessValue = new FloatValueBox(_viewport.Brightness, 140, 2, 50.0f, 0.001f, 10.0f, 0.001f)
                {
                    Parent = brightness
                };
                brightnessValue.ValueChanged += () => _viewport.Brightness = brightnessValue.Value;
            }

            // Viewport Resolution
            {
                var resolution = cm.AddButton("Viewport Resolution");
                resolution.CloseMenuOnClick = false;
                var resolutionValue = new FloatValueBox(_viewport.ResolutionScale, 140, 2, 50.0f, 0.1f, 4.0f, 0.001f)
                {
                    Parent = resolution
                };
                resolutionValue.ValueChanged += () => _viewport.ResolutionScale = resolutionValue.Value;
            }

            // Viewport aspect ratio
            {
                // Create default scaling options if they dont exist from deserialization.
                if (_defaultViewportScaling.Count == 0)
                {
                    _defaultViewportScaling.Add(new ViewportScaleOptions
                    {
                        Label = "Free Aspect",
                        ScaleType = ViewportScaleType.Aspect,
                        Size = new Int2(1, 1),
                        Active = true,
                    });
                    _defaultViewportScaling.Add(new ViewportScaleOptions
                    {
                        Label = "16:9 Aspect",
                        ScaleType = ViewportScaleType.Aspect,
                        Size = new Int2(16, 9),
                        Active = false,
                    });
                    _defaultViewportScaling.Add(new ViewportScaleOptions
                    {
                        Label = "16:10 Aspect",
                        ScaleType = ViewportScaleType.Aspect,
                        Size = new Int2(16, 10),
                        Active = false,
                    });
                    _defaultViewportScaling.Add(new ViewportScaleOptions
                    {
                        Label = "1920x1080 Resolution",
                        ScaleType = ViewportScaleType.Resolution,
                        Size = new Int2(1920, 1080),
                        Active = false,
                    });
                    _defaultViewportScaling.Add(new ViewportScaleOptions
                    {
                        Label = "2560x1440 Resolution",
                        ScaleType = ViewportScaleType.Resolution,
                        Size = new Int2(2560, 1440),
                        Active = false,
                    });
                }

                var vsMenu = cm.AddChildMenu("Viewport Size").ContextMenu;

                CreateViewportSizingContextMenu(vsMenu);
            }
                
            cm.Show(_viewportSettingsButton, _viewportSettingsButton.PointFromScreen(Input.MouseScreenPosition));
        }

        private void ChangeViewportRatio(ViewportScaleOptions v)
        {
            if (v == null)
                return;

            if (v.Size.Y <= 0 || v.Size.X <= 0)
            {
                return;
            }

            if (string.Equals(v.Label, "Free Aspect", StringComparison.Ordinal) && v.Size == new Int2(1, 1))
            {
                _freeAspect = true;
                _useAspect = true;
            }
            else
            {
                switch (v.ScaleType)
                {
                case ViewportScaleType.Aspect:
                    _useAspect = true;
                    _freeAspect = false;
                    break;
                case ViewportScaleType.Resolution:
                    _useAspect = false;
                    _freeAspect = false;
                    break;
                }
            }

            _viewportAspectRatio = (float)v.Size.X / v.Size.Y;

            if (!_freeAspect)
            {
                if (!_useAspect)
                {
                    _viewport.KeepAspectRatio = true;
                    _viewport.CustomResolution = new Int2(v.Size.X, v.Size.Y);
                }
                else
                {
                    _viewport.CustomResolution = new Int2?();
                    _viewport.KeepAspectRatio = true;
                }
            }
            else
            {
                _viewport.CustomResolution = new Int2?();
                _viewport.KeepAspectRatio = false;
            }

            ResizeViewport();
        }

        private void ResizeViewport()
        {
            var toolStripHeight = _showToolStrip ? _toolStripHeight : 0;
            if (!_freeAspect)
                _windowAspectRatio = Width / (Height - toolStripHeight);
            else
                _windowAspectRatio = 1;

            var scaleWidth = _viewportAspectRatio / _windowAspectRatio;
            var scaleHeight = _windowAspectRatio / _viewportAspectRatio;

            if (scaleHeight < 1)
                _viewport.Bounds = new Rectangle(0, (Height - toolStripHeight) * (1 - scaleHeight) / 2 + toolStripHeight, Width, (Height - toolStripHeight) * scaleHeight);
            else
                _viewport.Bounds = new Rectangle(Width * (1 - scaleWidth) / 2, toolStripHeight, Width * scaleWidth, (Height - toolStripHeight));
            _viewport.SyncBackbufferSize();
            PerformLayout();
        }

        private void OnPostRender(GPUContext context, ref RenderContext renderContext)
        {
            // Debug Draw shapes
            if (_showDebugDraw)
            {
                var task = _viewport.Task;

                // Draw actors debug shapes manually if editor viewport is hidden (game viewport task is always rendered before editor viewports)
                var editWindowViewport = Editor.Windows.EditWin.Viewport;
                if (editWindowViewport.Task.LastUsedFrame != Engine.FrameCount)
                {
                    var drawDebugData = editWindowViewport.DebugDrawData;
                    drawDebugData.Clear();
                    var selectedParents = editWindowViewport.TransformGizmo.SelectedParents;
                    if (selectedParents.Count > 0)
                    {
                        for (int i = 0; i < selectedParents.Count; i++)
                        {
                            if (selectedParents[i].IsActiveInHierarchy)
                                selectedParents[i].OnDebugDraw(drawDebugData);
                        }
                    }
                    unsafe
                    {
                        fixed (IntPtr* actors = drawDebugData.ActorsPtrs)
                        {
                            DebugDraw.DrawActors(new IntPtr(actors), drawDebugData.ActorsCount, true);
                        }
                    }
                }

                DebugDraw.Draw(ref renderContext, task.OutputView);
            }
        }

        private void OnOptionsChanged(EditorOptions options)
        {
            CenterMouseOnFocus = options.Interface.CenterMouseOnGameWinFocus;
<<<<<<< HEAD
            FocusOnPlay = options.Interface.FocusGameWinOnPlay;

            var lastToolStripShow = _showToolStrip;
            _showToolStrip = options.Interface.ShowGameWindowOptionsToolbar;
            if (lastToolStripShow != _showToolStrip)
            {
                if (_showToolStrip && Children.FirstOrDefault(x => x is ToolStrip) == null)
                {
                    CreateOptionsToolStrip();
                }
                else
                {
                    var toolStrip = Children.FirstOrDefault(x => x is ToolStrip);
                    RemoveChild(toolStrip);
                }
                
                ResizeViewport();
            }
=======
            FocusOnPlayOption = options.Interface.FocusOnPlayMode;
>>>>>>> c2b590d2
        }

        private void PlayingStateOnSceneDuplicating()
        {
            // Remove remaining GUI controls so loaded scene can add own GUI
            //_guiRoot.DisposeChildren();

            // Show GUI
            //_guiRoot.Visible = _showGUI;
        }

        private void PlayingStateOnSceneRestored()
        {
            // Remove remaining GUI controls so loaded scene can add own GUI
            //_guiRoot.DisposeChildren();

            // Hide GUI
            //_guiRoot.Visible = false;
        }

        /// <inheritdoc />
        protected override bool CanOpenContentFinder => !Editor.IsPlayMode;

        /// <inheritdoc />
        protected override bool CanUseNavigation => false;

        /// <inheritdoc />
        public override void OnPlayBegin()
        {
            _gameStartTime = Time.UnscaledGameTime;
        }

        /// <inheritdoc />
        public override void OnPlayEnd()
        {
            IsFloating = false;
            IsMaximized = false;
            IsBorderless = false;
            Cursor = CursorType.Default;
            Screen.CursorLock = CursorLockMode.None;
            if (Screen.MainWindow.IsMouseTracking)
                Screen.MainWindow.EndTrackingMouse();
            RootControl.GameRoot.EndMouseCapture();
        }

        /// <inheritdoc />
        public override void OnMouseLeave()
        {
            base.OnMouseLeave();

            // Remove focus from game window when mouse moves out and the cursor is hidden during game
            if (ContainsFocus && Parent != null && Editor.IsPlayMode && !Screen.CursorVisible && Screen.CursorLock == CursorLockMode.None)
            {
                Parent.Focus();
            }
        }

<<<<<<< HEAD
=======
        /// <inheritdoc />
        public override void OnShowContextMenu(ContextMenu menu)
        {
            base.OnShowContextMenu(menu);

            // Focus on play
            {
                var pfMenu = menu.AddChildMenu("Focus On Play Override").ContextMenu;

                GenerateFocusOptionsContextMenu(pfMenu);

                pfMenu.AddSeparator();

                var button = pfMenu.AddButton("Remove override");
                button.TooltipText = "Reset the override to the value set in the editor options.";
                button.Clicked += () => FocusOnPlayOption = Editor.Instance.Options.Options.Interface.FocusOnPlayMode;
            }

            menu.AddSeparator();

            // Viewport Brightness
            {
                var brightness = menu.AddButton("Viewport Brightness");
                brightness.CloseMenuOnClick = false;
                var brightnessValue = new FloatValueBox(_viewport.Brightness, 140, 2, 50.0f, 0.001f, 10.0f, 0.001f)
                {
                    Parent = brightness
                };
                brightnessValue.ValueChanged += () => _viewport.Brightness = brightnessValue.Value;
            }

            // Viewport Resolution
            {
                var resolution = menu.AddButton("Viewport Resolution");
                resolution.CloseMenuOnClick = false;
                var resolutionValue = new FloatValueBox(_viewport.ResolutionScale, 140, 2, 50.0f, 0.1f, 4.0f, 0.001f)
                {
                    Parent = resolution
                };
                resolutionValue.ValueChanged += () => _viewport.ResolutionScale = resolutionValue.Value;
            }

            // Viewport aspect ratio
            {
                // Create default scaling options if they dont exist from deserialization.
                if (_defaultViewportScaling.Count == 0)
                {
                    _defaultViewportScaling.Add(new ViewportScaleOptions
                    {
                        Label = "Free Aspect",
                        ScaleType = ViewportScaleType.Aspect,
                        Size = new Int2(1, 1),
                        Active = true,
                    });
                    _defaultViewportScaling.Add(new ViewportScaleOptions
                    {
                        Label = "16:9 Aspect",
                        ScaleType = ViewportScaleType.Aspect,
                        Size = new Int2(16, 9),
                        Active = false,
                    });
                    _defaultViewportScaling.Add(new ViewportScaleOptions
                    {
                        Label = "16:10 Aspect",
                        ScaleType = ViewportScaleType.Aspect,
                        Size = new Int2(16, 10),
                        Active = false,
                    });
                    _defaultViewportScaling.Add(new ViewportScaleOptions
                    {
                        Label = "1920x1080 Resolution (Full HD)",
                        ScaleType = ViewportScaleType.Resolution,
                        Size = new Int2(1920, 1080),
                        Active = false,
                    });
                    _defaultViewportScaling.Add(new ViewportScaleOptions
                    {
                        Label = "2560x1440 Resolution (2K)",
                        ScaleType = ViewportScaleType.Resolution,
                        Size = new Int2(2560, 1440),
                        Active = false,
                    });
                }

                var vsMenu = menu.AddChildMenu("Viewport Size").ContextMenu;

                CreateViewportSizingContextMenu(vsMenu);
            }

            // Take Screenshot
            {
                var takeScreenshot = menu.AddButton("Take Screenshot");
                takeScreenshot.Clicked += TakeScreenshot;
            }

            menu.AddSeparator();

            // Show GUI
            {
                var button = menu.AddButton("Show GUI");
                button.CloseMenuOnClick = false;
                var checkbox = new CheckBox(140, 2, ShowGUI) { Parent = button };
                checkbox.StateChanged += x => ShowGUI = x.Checked;
            }

            // Edit GUI
            {
                var button = menu.AddButton("Edit GUI");
                var checkbox = new CheckBox(140, 2, EditGUI) { Parent = button };
                checkbox.StateChanged += x => EditGUI = x.Checked;
            }

            // Show Debug Draw
            {
                var button = menu.AddButton("Show Debug Draw");
                button.CloseMenuOnClick = false;
                var checkbox = new CheckBox(140, 2, ShowDebugDraw) { Parent = button };
                checkbox.StateChanged += x => ShowDebugDraw = x.Checked;
            }

            // Clear Debug Draw
            if (DebugDraw.CanClear())
            {
                var button = menu.AddButton("Clear Debug Draw");
                button.CloseMenuOnClick = false;
                button.Clicked += () => DebugDraw.Clear();
            }

            menu.AddSeparator();

            // Mute Audio
            {
                var button = menu.AddButton("Mute Audio");
                button.CloseMenuOnClick = false;
                var checkbox = new CheckBox(140, 2, AudioMuted) { Parent = button };
                checkbox.StateChanged += x => AudioMuted = x.Checked;
            }

            // Audio Volume
            {
                var button = menu.AddButton("Audio Volume");
                button.CloseMenuOnClick = false;
                var slider = new FloatValueBox(AudioVolume, 140, 2, 50, 0, 1) { Parent = button };
                slider.ValueChanged += () => AudioVolume = slider.Value;
            }

            menu.MinimumWidth = 200;
            menu.AddSeparator();
        }

        private void GenerateFocusOptionsContextMenu(ContextMenu pfMenu)
        {
            foreach (PlayModeFocusOptions f in _focusOptions)
            {
                f.Active = f.FocusOption == FocusOnPlayOption;

                var button = pfMenu.AddButton(f.Name);
                button.CloseMenuOnClick = false;
                button.Tag = f;
                button.TooltipText = f.Tooltip;
                button.Icon = f.Active ? Style.Current.CheckBoxTick : SpriteHandle.Invalid;
                button.Clicked += () =>
                {
                    foreach (var child in pfMenu.Items)
                    {
                        if (child is ContextMenuButton cmb && cmb.Tag is PlayModeFocusOptions p)
                        {
                            if (cmb == button)
                            {
                                p.Active = true;
                                button.Icon = Style.Current.CheckBoxTick;
                                FocusOnPlayOption = p.FocusOption;
                            }
                            else if (p.Active)
                            {
                                cmb.Icon = SpriteHandle.Invalid;
                                p.Active = false;
                            }
                        }
                    }
                };
            }
        }

>>>>>>> c2b590d2
        private void CreateViewportSizingContextMenu(ContextMenu vsMenu)
        {
            // Add default viewport sizing options
            for (int i = 0; i < _defaultViewportScaling.Count; i++)
            {
                var viewportScale = _defaultViewportScaling[i];
                var button = vsMenu.AddButton(viewportScale.Label);
                button.CloseMenuOnClick = false;
                button.Icon = viewportScale.Active ? Style.Current.CheckBoxTick : SpriteHandle.Invalid;
                button.Tag = viewportScale;
                if (viewportScale.Active)
                    ChangeViewportRatio(viewportScale);

                button.Clicked += () =>
                {
                    if (button.Tag == null)
                        return;

                    // Reset selected icon on all buttons
                    foreach (var child in vsMenu.Items)
                    {
                        if (child is ContextMenuButton cmb && cmb.Tag is ViewportScaleOptions v)
                        {
                            if (cmb == button)
                            {
                                v.Active = true;
                                button.Icon = Style.Current.CheckBoxTick;
                                ChangeViewportRatio(v);
                            }
                            else if (v.Active)
                            {
                                cmb.Icon = SpriteHandle.Invalid;
                                v.Active = false;
                            }
                        }
                    }
                };
            }
            if (_defaultViewportScaling.Count != 0)
                vsMenu.AddSeparator();

            // Add custom viewport options
            for (int i = 0; i < _customViewportScaling.Count; i++)
            {
                var viewportScale = _customViewportScaling[i];
                var childCM = vsMenu.AddChildMenu(viewportScale.Label);
                childCM.CloseMenuOnClick = false;
                childCM.Icon = viewportScale.Active ? Style.Current.CheckBoxTick : SpriteHandle.Invalid;
                childCM.Tag = viewportScale;
                if (viewportScale.Active)
                    ChangeViewportRatio(viewportScale);

                var applyButton = childCM.ContextMenu.AddButton("Apply");
                applyButton.Tag = childCM.Tag = viewportScale;
                applyButton.CloseMenuOnClick = false;
                applyButton.Clicked += () =>
                {
                    if (childCM.Tag == null)
                        return;

                    // Reset selected icon on all buttons
                    foreach (var child in vsMenu.Items)
                    {
                        if (child is ContextMenuButton cmb && cmb.Tag is ViewportScaleOptions v)
                        {
                            if (child == childCM)
                            {
                                v.Active = true;
                                childCM.Icon = Style.Current.CheckBoxTick;
                                ChangeViewportRatio(v);
                            }
                            else if (v.Active)
                            {
                                cmb.Icon = SpriteHandle.Invalid;
                                v.Active = false;
                            }
                        }
                    }
                };

                var deleteButton = childCM.ContextMenu.AddButton("Delete");
                deleteButton.CloseMenuOnClick = false;
                deleteButton.Clicked += () =>
                {
                    if (childCM.Tag == null)
                        return;

                    var v = (ViewportScaleOptions)childCM.Tag;
                    if (v.Active)
                    {
                        v.Active = false;
                        _defaultViewportScaling[0].Active = true;
                        ChangeViewportRatio(_defaultViewportScaling[0]);
                    }
                    _customViewportScaling.Remove(v);
                    vsMenu.DisposeAllItems();
                    CreateViewportSizingContextMenu(vsMenu);
                    vsMenu.PerformLayout();
                };
            }
            if (_customViewportScaling.Count != 0)
                vsMenu.AddSeparator();

            // Add button
            var add = vsMenu.AddButton("Add...");
            add.CloseMenuOnClick = false;
            add.Clicked += () =>
            {
                var popup = new ContextMenuBase
                {
                    Size = new Float2(230, 125),
                    ClipChildren = false,
                    CullChildren = false,
                };
                popup.Show(add, new Float2(add.Width, 0));

                var nameLabel = new Label
                {
                    Parent = popup,
                    AnchorPreset = AnchorPresets.TopLeft,
                    Text = "Name",
                    HorizontalAlignment = TextAlignment.Near,
                };
                nameLabel.LocalX += 10;
                nameLabel.LocalY += 10;

                var nameTextBox = new TextBox
                {
                    Parent = popup,
                    AnchorPreset = AnchorPresets.TopLeft,
                    IsMultiline = false,
                };
                nameTextBox.LocalX += 100;
                nameTextBox.LocalY += 10;

                var typeLabel = new Label
                {
                    Parent = popup,
                    AnchorPreset = AnchorPresets.TopLeft,
                    Text = "Type",
                    HorizontalAlignment = TextAlignment.Near,
                };
                typeLabel.LocalX += 10;
                typeLabel.LocalY += 35;

                var typeDropdown = new Dropdown
                {
                    Parent = popup,
                    AnchorPreset = AnchorPresets.TopLeft,
                    Items = { "Aspect", "Resolution" },
                    SelectedItem = "Aspect",
                    Width = nameTextBox.Width
                };
                typeDropdown.LocalY += 35;
                typeDropdown.LocalX += 100;

                var whLabel = new Label
                {
                    Parent = popup,
                    AnchorPreset = AnchorPresets.TopLeft,
                    Text = "Width & Height",
                    HorizontalAlignment = TextAlignment.Near,
                };
                whLabel.LocalX += 10;
                whLabel.LocalY += 60;

                var wValue = new IntValueBox(16)
                {
                    Parent = popup,
                    AnchorPreset = AnchorPresets.TopLeft,
                    MinValue = 1,
                    Width = 55,
                };
                wValue.LocalY += 60;
                wValue.LocalX += 100;

                var hValue = new IntValueBox(9)
                {
                    Parent = popup,
                    AnchorPreset = AnchorPresets.TopLeft,
                    MinValue = 1,
                    Width = 55,
                };
                hValue.LocalY += 60;
                hValue.LocalX += 165;

                var submitButton = new Button
                {
                    Parent = popup,
                    AnchorPreset = AnchorPresets.TopLeft,
                    Text = "Submit",
                    Width = 70,
                };
                submitButton.LocalX += 40;
                submitButton.LocalY += 90;

                submitButton.Clicked += () =>
                {
                    Enum.TryParse(typeDropdown.SelectedItem, out ViewportScaleType type);

                    var combineString = type == ViewportScaleType.Aspect ? ":" : "x";
                    var name = nameTextBox.Text + " (" + wValue.Value + combineString + hValue.Value + ") " + typeDropdown.SelectedItem;

                    var newViewportOption = new ViewportScaleOptions
                    {
                        ScaleType = type,
                        Label = name,
                        Size = new Int2(wValue.Value, hValue.Value),
                    };

                    _customViewportScaling.Add(newViewportOption);
                    vsMenu.DisposeAllItems();
                    CreateViewportSizingContextMenu(vsMenu);
                    vsMenu.PerformLayout();
                };

                var cancelButton = new Button
                {
                    Parent = popup,
                    AnchorPreset = AnchorPresets.TopLeft,
                    Text = "Cancel",
                    Width = 70,
                };
                cancelButton.LocalX += 120;
                cancelButton.LocalY += 90;

                cancelButton.Clicked += () =>
                {
                    nameTextBox.Clear();
                    typeDropdown.SelectedItem = "Aspect";
                    hValue.Value = 9;
                    wValue.Value = 16;
                    popup.Hide();
                };
            };
        }

        /// <inheritdoc />
        public override void Draw()
        {
            base.Draw();

            if (Camera.MainCamera == null)
            {
                var style = Style.Current;
                Render2D.DrawText(style.FontLarge, "No camera", new Rectangle(Float2.Zero, Size), style.ForegroundDisabled, TextAlignment.Center, TextAlignment.Center);
            }

            // Play mode hints and overlay
            if (Editor.StateMachine.IsPlayMode)
            {
                var style = Style.Current;
                float time = Time.UnscaledGameTime - _gameStartTime;
                float timeout = 3.0f;
                float fadeOutTime = 1.0f;
                float animTime = time - timeout;
                if (animTime < 0)
                {
                    var alpha = Mathf.Saturate(-animTime / fadeOutTime);
                    var rect = new Rectangle(new Float2(6), Size - 12);
                    var text = $"Press {Editor.Options.Options.Input.DebuggerUnlockMouse} to unlock the mouse";
                    Render2D.DrawText(style.FontSmall, text, rect + new Float2(1.0f), style.Background * alpha, TextAlignment.Near, TextAlignment.Far);
                    Render2D.DrawText(style.FontSmall, text, rect, style.Foreground * alpha, TextAlignment.Near, TextAlignment.Far);
                }

                timeout = 1.0f;
                fadeOutTime = 0.6f;
                animTime = time - timeout;
                if (animTime < 0)
                {
                    float alpha = Mathf.Saturate(-animTime / fadeOutTime);
                    Render2D.DrawRectangle(new Rectangle(new Float2(4), Size - 8), style.SelectionBorder * alpha);
                }

                // Add overlay during debugger breakpoint hang
                if (Editor.Simulation.IsDuringBreakpointHang)
                {
                    var bounds = new Rectangle(Float2.Zero, Size);
                    Render2D.FillRectangle(bounds, new Color(0.0f, 0.0f, 0.0f, 0.2f));
                    Render2D.DrawText(Style.Current.FontLarge, "Debugger breakpoint hit...", bounds, Color.White, TextAlignment.Center, TextAlignment.Center);
                }
            }
        }

        /// <summary>
        /// Unlocks the mouse if game window is focused during play mode.
        /// </summary>
        public void UnlockMouseInPlay()
        {
            if (Editor.StateMachine.IsPlayMode)
            {
                // Cache cursor
                _cursorVisible = Screen.CursorVisible;
                _cursorLockMode = Screen.CursorLock;
                Screen.CursorVisible = true;
                if (Screen.CursorLock == CursorLockMode.Clipped)
                    Screen.CursorLock = CursorLockMode.None;

                // Defocus
                _isUnlockingMouse = true;
                Focus(null);
                _isUnlockingMouse = false;
                Editor.Windows.MainWindow.Focus();
                if (Editor.Windows.PropertiesWin.IsDocked)
                    Editor.Windows.PropertiesWin.Focus();
            }
        }

        /// <summary>
        /// Focuses the game viewport. Shows the window if hidden or unselected.
        /// </summary>
        public void FocusGameViewport()
        {
            if (!IsDocked)
            {
                ShowFloating();
            }
            else if (!IsSelected)
            {
                SelectTab(false);
                RootWindow?.Window?.Focus();
            }
            Focus();
        }

        /// <summary>
        /// Apply the selected window mode to the game window.
        /// </summary>
        /// <param name="mode"></param>
        public void SetWindowMode(InterfaceOptions.GameWindowMode mode)
        {
            switch (mode)
            {
            case InterfaceOptions.GameWindowMode.Docked:
                break;
            case InterfaceOptions.GameWindowMode.PopupWindow:
                IsFloating = true;
                break;
            case InterfaceOptions.GameWindowMode.MaximizedWindow:
                IsMaximized = true;
                break;
            case InterfaceOptions.GameWindowMode.BorderlessWindow:
                IsBorderless = true;
                break;
            default: throw new ArgumentOutOfRangeException(nameof(mode), mode, null);
            }
        }

        /// <summary>
        /// Takes the screenshot of the current viewport.
        /// </summary>
        public void TakeScreenshot()
        {
            Screenshot.Capture(_viewport.Task);
        }

        /// <summary>
        /// Takes the screenshot of the current viewport.
        /// </summary>
        /// <param name="path">The output file path.</param>
        public void TakeScreenshot(string path)
        {
            Screenshot.Capture(_viewport.Task, path);
        }

        /// <inheritdoc />
        public override bool OnKeyDown(KeyboardKeys key)
        {
            // Prevent closing the game window tab during a play session
            if (Editor.StateMachine.IsPlayMode && Editor.Options.Options.Input.CloseTab.Process(this, key))
            {
                return true;
            }

            return base.OnKeyDown(key);
        }

        /// <inheritdoc />
        public override void OnStartContainsFocus()
        {
            base.OnStartContainsFocus();

            if (Editor.StateMachine.IsPlayMode && !Editor.StateMachine.PlayingState.IsPaused)
            {
                // Center mouse in play mode
                if (CenterMouseOnFocus)
                {
                    var center = PointToWindow(Size * 0.5f);
                    Root.MousePosition = center;
                }

                // Restore cursor
                if (_cursorLockMode != CursorLockMode.None)
                    Screen.CursorLock = _cursorLockMode;
                if (!_cursorVisible)
                    Screen.CursorVisible = false;
            }
        }

        /// <inheritdoc />
        public override void OnEndContainsFocus()
        {
            base.OnEndContainsFocus();

            if (!_isUnlockingMouse)
            {
                // Cache cursor
                _cursorVisible = Screen.CursorVisible;
                _cursorLockMode = Screen.CursorLock;

                // Restore cursor visibility (could be hidden by the game)
                if (!_cursorVisible)
                    Screen.CursorVisible = true;
            }
        }

        /// <inheritdoc />
        public override Control OnNavigate(NavDirection direction, Float2 location, Control caller, List<Control> visited)
        {
            // Block leaking UI navigation focus outside the game window
            if (IsFocused && caller != this)
            {
                // Pick the first UI control if game UI is not focused yet
                foreach (var child in _guiRoot.Children)
                {
                    if (child.Visible)
                        return child.OnNavigate(direction, Float2.Zero, this, visited);
                }
            }
            return null;
        }

        /// <inheritdoc />
        public override bool OnMouseDown(Float2 location, MouseButton button)
        {
            var result = base.OnMouseDown(location, button);

            // Catch user focus
            if (!ContainsFocus)
                Focus();

            return result;
        }

        /// <inheritdoc />
        public override bool UseLayoutData => true;

        /// <inheritdoc />
        public override void OnLayoutSerialize(XmlWriter writer)
        {
            writer.WriteAttributeString("ShowGUI", ShowGUI.ToString());
            writer.WriteAttributeString("EditGUI", EditGUI.ToString());
            writer.WriteAttributeString("ShowDebugDraw", ShowDebugDraw.ToString());
            writer.WriteAttributeString("DefaultViewportScaling", JsonSerializer.Serialize(_defaultViewportScaling));
            writer.WriteAttributeString("CustomViewportScaling", JsonSerializer.Serialize(_customViewportScaling));
        }

        /// <inheritdoc />
        public override void OnLayoutDeserialize(XmlElement node)
        {
            if (bool.TryParse(node.GetAttribute("ShowGUI"), out bool value1))
                ShowGUI = value1;
            if (bool.TryParse(node.GetAttribute("EditGUI"), out value1))
                EditGUI = value1;
            if (bool.TryParse(node.GetAttribute("ShowDebugDraw"), out value1))
                ShowDebugDraw = value1;
            if (node.HasAttribute("CustomViewportScaling"))
                _customViewportScaling = JsonSerializer.Deserialize<List<ViewportScaleOptions>>(node.GetAttribute("CustomViewportScaling"));

            for (int i = 0; i < _customViewportScaling.Count; i++)
            {
                if (_customViewportScaling[i].Active)
                    ChangeViewportRatio(_customViewportScaling[i]);
            }

            if (node.HasAttribute("DefaultViewportScaling"))
                _defaultViewportScaling = JsonSerializer.Deserialize<List<ViewportScaleOptions>>(node.GetAttribute("DefaultViewportScaling"));

            for (int i = 0; i < _defaultViewportScaling.Count; i++)
            {
                if (_defaultViewportScaling[i].Active)
                    ChangeViewportRatio(_defaultViewportScaling[i]);
            }
        }

        /// <inheritdoc />
        public override void OnLayoutDeserialize()
        {
            ShowGUI = true;
            EditGUI = true;
            ShowDebugDraw = false;
        }
    }
}<|MERGE_RESOLUTION|>--- conflicted
+++ resolved
@@ -671,8 +671,7 @@
         private void OnOptionsChanged(EditorOptions options)
         {
             CenterMouseOnFocus = options.Interface.CenterMouseOnGameWinFocus;
-<<<<<<< HEAD
-            FocusOnPlay = options.Interface.FocusGameWinOnPlay;
+            FocusOnPlayOption = options.Interface.FocusOnPlayMode;
 
             var lastToolStripShow = _showToolStrip;
             _showToolStrip = options.Interface.ShowGameWindowOptionsToolbar;
@@ -690,9 +689,6 @@
                 
                 ResizeViewport();
             }
-=======
-            FocusOnPlayOption = options.Interface.FocusOnPlayMode;
->>>>>>> c2b590d2
         }
 
         private void PlayingStateOnSceneDuplicating()
@@ -750,8 +746,6 @@
             }
         }
 
-<<<<<<< HEAD
-=======
         /// <inheritdoc />
         public override void OnShowContextMenu(ContextMenu menu)
         {
@@ -936,7 +930,6 @@
             }
         }
 
->>>>>>> c2b590d2
         private void CreateViewportSizingContextMenu(ContextMenu vsMenu)
         {
             // Add default viewport sizing options
