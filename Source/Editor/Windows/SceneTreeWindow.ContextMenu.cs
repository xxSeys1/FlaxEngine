// Copyright (c) 2012-2024 Wojciech Figat. All rights reserved.

using System;
using System.Linq;
using FlaxEditor.GUI.ContextMenu;
using FlaxEditor.SceneGraph;
using FlaxEngine;
using FlaxEngine.GUI;

namespace FlaxEditor.Windows
{
    public partial class SceneTreeWindow
    {
        /// <summary>
        /// Occurs when scene tree window wants to show the context menu. Allows to add custom options.
        /// </summary>
        public event Action<ContextMenu> ContextMenuShow;

        /// <summary>
        /// Creates the context menu for the current objects selection and the current Editor state.
        /// </summary>
        /// <returns>The context menu.</returns>
        private ContextMenu CreateContextMenu()
        {
            // Prepare

            bool hasSthSelected = Editor.SceneEditing.HasSthSelected;
            bool isSingleActorSelected = Editor.SceneEditing.SelectionCount == 1 && Editor.SceneEditing.Selection[0] is ActorNode;
            bool canEditScene = Editor.StateMachine.CurrentState.CanEditScene && Level.IsAnySceneLoaded;
            var inputOptions = Editor.Options.Options.Input;

            // Create popup

            var contextMenu = new ContextMenu
            {
                MinimumWidth = 120
            };

            // Expand/collapse

            var b = contextMenu.AddButton("Expand All", OnExpandAllClicked);
            b.Enabled = hasSthSelected;

            b = contextMenu.AddButton("Collapse All", OnCollapseAllClicked);
            b.Enabled = hasSthSelected;

            if (hasSthSelected)
            {
                contextMenu.AddButton(Editor.Windows.EditWin.IsPilotActorActive ? "Stop piloting actor" : "Pilot actor", inputOptions.PilotActor, Editor.UI.PilotActor);
            }

            contextMenu.AddSeparator();

            // Basic editing options
            var firstSelection = hasSthSelected ? Editor.SceneEditing.Selection[0] as ActorNode : null;
            b = contextMenu.AddButton("Rename", inputOptions.Rename, Rename);
            b.Enabled = hasSthSelected;
            b = contextMenu.AddButton("Duplicate", inputOptions.Duplicate, Editor.SceneEditing.Duplicate);
            b.Enabled = hasSthSelected && (firstSelection != null ? firstSelection.CanDuplicate : true);

            if (isSingleActorSelected && firstSelection?.Actor is not Scene)
            {
                var convertMenu = contextMenu.AddChildMenu("Convert");
                convertMenu.ContextMenu.AutoSort = true;
                foreach (var actorType in Editor.CodeEditing.Actors.Get())
                {
                    if (actorType.IsAbstract)
                        continue;
                    ActorContextMenuAttribute attribute = null;
                    foreach (var e in actorType.GetAttributes(false))
                    {
                        if (e is ActorContextMenuAttribute actorContextMenuAttribute)
                        {
                            attribute = actorContextMenuAttribute;
                            break;
                        }
                    }
                    if (attribute == null)
                        continue;
                    var parts = attribute.Path.Split('/');
                    ContextMenuChildMenu childCM = convertMenu;
                    bool mainCM = true;
                    for (int i = 0; i < parts.Length; i++)
                    {
                        var part = parts[i].Trim();
                        if (i == parts.Length - 1)
                        {
                            if (mainCM)
                            {
                                convertMenu.ContextMenu.AddButton(part, () => Editor.SceneEditing.Convert(actorType.Type));
                                mainCM = false;
                            }
                            else
                            {
                                childCM.ContextMenu.AddButton(part, () => Editor.SceneEditing.Convert(actorType.Type));
                                childCM.ContextMenu.AutoSort = true;
                            }
                        }
                        else
                        {
                            // Remove new path for converting menu
                            if (parts[i] == "New")
                                continue;

                            if (mainCM)
                            {
                                childCM = convertMenu.ContextMenu.GetOrAddChildMenu(part);
                                childCM.ContextMenu.AutoSort = true;
                                mainCM = false;
                            }
                            else
                            {
                                childCM = childCM.ContextMenu.GetOrAddChildMenu(part);
                                childCM.ContextMenu.AutoSort = true;
                            }
                        }
                    }
                }
            }
            b = contextMenu.AddButton("Delete", inputOptions.Delete, Editor.SceneEditing.Delete);
            b.Enabled = hasSthSelected && (firstSelection != null ? firstSelection.CanDelete : true);

            contextMenu.AddSeparator();

            b = contextMenu.AddButton("Copy", inputOptions.Copy, Editor.SceneEditing.Copy);
            b.Enabled = hasSthSelected && (firstSelection != null ? firstSelection.CanCopyPaste : true);

            contextMenu.AddButton("Paste", inputOptions.Paste, Editor.SceneEditing.Paste);

            b = contextMenu.AddButton("Cut", inputOptions.Cut, Editor.SceneEditing.Cut);
            b.Enabled = canEditScene && hasSthSelected && (firstSelection != null ? firstSelection.CanCopyPaste : true);

            // Create option

            contextMenu.AddSeparator();

<<<<<<< HEAD
            b = contextMenu.AddButton("Parent to new Actor", inputOptions.GroupSelectedActors, Editor.SceneEditing.CreateParentForSelectedActors);
            b.Enabled = canEditScene && hasSthSelected && firstSelection?.Actor is not Scene;

            b = contextMenu.AddButton("Create Prefab", Editor.Prefabs.CreatePrefab);
            b.Enabled = isSingleActorSelected &&
                        (firstSelection != null ? firstSelection.CanCreatePrefab : false) &&
                        Editor.Windows.ContentWin.CurrentViewFolder.CanHaveAssets;

            bool hasPrefabLink = canEditScene && isSingleActorSelected && (firstSelection != null ? firstSelection.HasPrefabLink : false);
=======
            ActorNode actorNode = (ActorNode)Editor.SceneEditing.Selection[0];
            b = contextMenu.AddButton("Create Prefab", Editor.Prefabs.CreatePrefab);
            b.Enabled = isSingleActorSelected && actorNode.CanCreatePrefab &&
                        Editor.Windows.ContentWin.CurrentViewFolder.CanHaveAssets;

            bool hasPrefabLink = canEditScene && isSingleActorSelected && actorNode.HasPrefabLink;
>>>>>>> 22764f53
            if (hasPrefabLink)
            {
                contextMenu.AddButton("Open Prefab", () => Editor.Prefabs.OpenPrefab(actorNode.Actor.PrefabID));
                contextMenu.AddButton("Select Prefab", Editor.Prefabs.SelectPrefab);
                contextMenu.AddButton("Break Prefab Link", Editor.Prefabs.BreakLinks);
            }

            // Load additional scenes option

            if (!hasSthSelected)
            {
                var allScenes = FlaxEngine.Content.GetAllAssetsByType(typeof(SceneAsset));
                var loadedSceneIds = Editor.Instance.Scene.Root.ChildNodes.Select(node => node.ID).ToList();
                var unloadedScenes = allScenes.Where(sceneId => !loadedSceneIds.Contains(sceneId)).ToList();
                if (unloadedScenes.Count > 0)
                {
                    contextMenu.AddSeparator();
                    var childCM = contextMenu.GetOrAddChildMenu("Open Scene");
                    foreach (var sceneGuid in unloadedScenes)
                    {
                        if (FlaxEngine.Content.GetAssetInfo(sceneGuid, out var unloadedScene))
                        {
                            var splitPath = unloadedScene.Path.Split('/');
                            var sceneName = splitPath[^1];
                            if (splitPath[^1].EndsWith(".scene"))
                                sceneName = sceneName[..^6];
                            childCM.ContextMenu.AddButton(sceneName, () => { Editor.Instance.Scene.OpenScene(sceneGuid, true); });
                        }
                    }
                }
            }

            // Spawning actors options

            contextMenu.AddSeparator();

            // go through each actor and add it to the context menu if it has the ActorContextMenu attribute
            foreach (var actorType in Editor.CodeEditing.Actors.Get())
            {
                if (actorType.IsAbstract || !actorType.HasAttribute(typeof(ActorContextMenuAttribute), false))
                    continue;

                ActorContextMenuAttribute attribute = null;
                foreach (var actorAttribute in actorType.GetAttributes(false))
                {
                    if (actorAttribute is ActorContextMenuAttribute actorContextMenuAttribute)
                    {
                        attribute = actorContextMenuAttribute;
                    }
                }
                var splitPath = attribute?.Path.Split('/');
                ContextMenuChildMenu childCM = null;
                bool mainCM = true;
                for (int i = 0; i < splitPath?.Length; i++)
                {
                    if (i == splitPath.Length - 1)
                    {
                        if (mainCM)
                        {
                            contextMenu.AddButton(splitPath[i].Trim(), () => Spawn(actorType.Type));
                            mainCM = false;
                        }
                        else
                        {
                            childCM?.ContextMenu.AddButton(splitPath[i].Trim(), () => Spawn(actorType.Type));
                            childCM.ContextMenu.AutoSort = true;
                        }
                    }
                    else
                    {
                        if (mainCM)
                        {
                            childCM = contextMenu.GetOrAddChildMenu(splitPath[i].Trim());
                            mainCM = false;
                        }
                        else
                        {
                            childCM = childCM?.ContextMenu.GetOrAddChildMenu(splitPath[i].Trim());
                        }
                        childCM.ContextMenu.AutoSort = true;
                    }
                }
            }

            // Custom options

            bool showCustomNodeOptions = Editor.SceneEditing.Selection.Count == 1;
            if (!showCustomNodeOptions && Editor.SceneEditing.Selection.Count != 0)
            {
                showCustomNodeOptions = true;
                for (int i = 1; i < Editor.SceneEditing.Selection.Count; i++)
                {
                    if (Editor.SceneEditing.Selection[0].GetType() != Editor.SceneEditing.Selection[i].GetType())
                    {
                        showCustomNodeOptions = false;
                        break;
                    }
                }
            }
            if (showCustomNodeOptions)
            {
                Editor.SceneEditing.Selection[0].OnContextMenu(contextMenu, this);
            }

            ContextMenuShow?.Invoke(contextMenu);

            return contextMenu;
        }

        /// <summary>
        /// Shows the context menu on a given location (in the given control coordinates).
        /// </summary>
        /// <param name="parent">The parent control.</param>
        /// <param name="location">The location (within a given control).</param>
        internal void ShowContextMenu(Control parent, Float2 location)
        {
            var contextMenu = CreateContextMenu();
            contextMenu.Show(parent, location);
        }

        private void OnExpandAllClicked(ContextMenuButton button)
        {
            for (int i = 0; i < Editor.SceneEditing.SelectionCount; i++)
            {
                if (Editor.SceneEditing.Selection[i] is ActorNode node)
                    node.TreeNode.ExpandAll();
            }
        }

        private void OnCollapseAllClicked(ContextMenuButton button)
        {
            for (int i = 0; i < Editor.SceneEditing.SelectionCount; i++)
            {
                if (Editor.SceneEditing.Selection[i] is ActorNode node)
                    node.TreeNode.CollapseAll();
            }
        }
    }
}<|MERGE_RESOLUTION|>--- conflicted
+++ resolved
@@ -134,7 +134,6 @@
 
             contextMenu.AddSeparator();
 
-<<<<<<< HEAD
             b = contextMenu.AddButton("Parent to new Actor", inputOptions.GroupSelectedActors, Editor.SceneEditing.CreateParentForSelectedActors);
             b.Enabled = canEditScene && hasSthSelected && firstSelection?.Actor is not Scene;
 
@@ -144,14 +143,6 @@
                         Editor.Windows.ContentWin.CurrentViewFolder.CanHaveAssets;
 
             bool hasPrefabLink = canEditScene && isSingleActorSelected && (firstSelection != null ? firstSelection.HasPrefabLink : false);
-=======
-            ActorNode actorNode = (ActorNode)Editor.SceneEditing.Selection[0];
-            b = contextMenu.AddButton("Create Prefab", Editor.Prefabs.CreatePrefab);
-            b.Enabled = isSingleActorSelected && actorNode.CanCreatePrefab &&
-                        Editor.Windows.ContentWin.CurrentViewFolder.CanHaveAssets;
-
-            bool hasPrefabLink = canEditScene && isSingleActorSelected && actorNode.HasPrefabLink;
->>>>>>> 22764f53
             if (hasPrefabLink)
             {
                 contextMenu.AddButton("Open Prefab", () => Editor.Prefabs.OpenPrefab(actorNode.Actor.PrefabID));
