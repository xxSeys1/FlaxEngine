--- conflicted
+++ resolved
@@ -182,9 +182,6 @@
         private class CollisionDataPreview : ModelBasePreview
         {
             public bool ShowCollisionData = false;
-<<<<<<< HEAD
-            public Model CollisionWireModel;
-=======
             private int _verticesCount = 0;
             private int _trianglesCount = 0;
 
@@ -193,7 +190,6 @@
                 _verticesCount = verticesCount;
                 _trianglesCount = triangleCount;
             }
->>>>>>> eff5f841
             
             /// <inheritdoc />
             public CollisionDataPreview(bool useWidgets) 
@@ -208,25 +204,9 @@
             {
                 base.Draw();
 
-<<<<<<< HEAD
-                if (ShowCollisionData && CollisionWireModel != null)
-                {
-                    var lods = CollisionWireModel.LODs;
-                    var lod = lods[0];
-                    int triangleCount = 0, vertexCount = 0;
-                    for (int meshIndex = 0; meshIndex < lod.Meshes.Length; meshIndex++)
-                    {
-                        var mesh = lod.Meshes[meshIndex];
-                        triangleCount += mesh.TriangleCount;
-                        vertexCount += mesh.VertexCount;
-                    }
-                    
-                    var text = string.Format("\nTriangles: {0:N0}\nVertices: {1:N0}", triangleCount, vertexCount);
-=======
                 if (ShowCollisionData)
                 {
                     var text = string.Format("\nTriangles: {0:N0}\nVertices: {1:N0}\nMemory Size: {2}", _trianglesCount, _verticesCount, Utilities.Utils.FormatBytesCount(Asset.MemoryUsage));
->>>>>>> eff5f841
                     var font = Style.Current.FontMedium;
                     var pos = new Float2(10, 50);
                     Render2D.DrawText(font, text, new Rectangle(pos + Float2.One, Size), Color.Black);
@@ -313,11 +293,7 @@
             }
             _collisionWiresShowActor.Model = _collisionWiresModel;
             _collisionWiresShowActor.SetMaterial(0, FlaxEngine.Content.LoadAsyncInternal<MaterialBase>(EditorAssets.WiresDebugMaterial));
-<<<<<<< HEAD
-            _preview.CollisionWireModel = _collisionWiresModel;
-=======
             _preview.SetVerticesAndTriangleCount(triangleCount, indicesCount / 3);
->>>>>>> eff5f841
             _preview.Asset = FlaxEngine.Content.LoadAsync<ModelBase>(_asset.Options.Model);
         }
 
