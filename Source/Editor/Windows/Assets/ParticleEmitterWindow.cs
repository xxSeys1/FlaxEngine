--- conflicted
+++ resolved
@@ -288,26 +288,15 @@
 
         /// <inheritdoc />
         public SearchAssetTypes AssetType => SearchAssetTypes.ParticleEmitter;
-<<<<<<< HEAD
-    
-=======
-
->>>>>>> 22911bbc
+
         /// <inheritdoc />
         public override void Update(float deltaTime)
         {
             base.Update(deltaTime);
 
-<<<<<<< HEAD
-            if(_asset == null)
-                return;
-
-            _showSourceCodeButton.Enabled = _asset.HasShaderCode();
-=======
             if (_asset == null)
                 return;
             _showSourceCodeButton.Enabled = _asset.HasShaderCode;
->>>>>>> 22911bbc
         }
     }
 }