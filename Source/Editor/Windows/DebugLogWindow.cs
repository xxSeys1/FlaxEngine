--- conflicted
+++ resolved
@@ -426,19 +426,16 @@
                 return;
 
             _timestampsFormats = options.Interface.DebugLogTimestampsFormat;
-<<<<<<< HEAD
             _clearOnPlayButton.Checked = options.Interface.DebugLogClearOnPlay;
             _collapseLogsButton.Checked = options.Interface.DebugLogCollapse;
             _pauseOnErrorButton.Checked = options.Interface.DebugLogPauseOnError;
             _groupButtons[0].Checked = options.Interface.DebugLogShowErrorMessages;
             _groupButtons[1].Checked = options.Interface.DebugLogShowWarningMessages;
             _groupButtons[2].Checked = options.Interface.DebugLogShowInfoMessages;
-=======
 
             InfoColor = options.Interface.OutputLogTextColor;
             WarningColor = options.Interface.OutputLogWarningTextColor;
             ErrorColor = options.Interface.OutputLogErrorTextColor;
->>>>>>> 9fbfc835
         }
 
         /// <summary>
