--- conflicted
+++ resolved
@@ -99,13 +99,6 @@
             }
         }
 
-<<<<<<< HEAD
-        private enum SearchFilter
-        {
-            Ui = 1,
-            Actors = 2,
-            Primitives = 4,
-=======
         [Flags]
         private enum SearchFilter
         {
@@ -114,7 +107,6 @@
             Primitives = 4,
             [HideInEditor]
             Default = UI | Actors | Primitives,
->>>>>>> eff5f841
         }
 
         private TextBox _searchBox;
@@ -122,12 +114,7 @@
         private Tabs _actorGroups;
         private ContainerControl groupPrimitives;
         private Button _viewDropdown;
-<<<<<<< HEAD
-
-        private int _searchFilterMask = (int)SearchFilter.Ui | (int)SearchFilter.Actors | (int)SearchFilter.Primitives;
-=======
         private int _searchFilterMask = (int)SearchFilter.Default;
->>>>>>> eff5f841
 
         /// <summary>
         /// The editor instance.
@@ -183,31 +170,6 @@
         private void OnViewButtonClicked()
         {
             var menu = new ContextMenu();
-<<<<<<< HEAD
-
-            var uiFilterButton = menu.AddButton("Ui");
-            uiFilterButton.AutoCheck = true;
-            uiFilterButton.Checked = (_searchFilterMask & (int)SearchFilter.Ui) != 0;
-            uiFilterButton.Clicked += () => ToggleSearchFilter(SearchFilter.Ui);
-
-            var actorFilterButton = menu.AddButton("Actors");
-            actorFilterButton.AutoCheck = true;
-            actorFilterButton.Checked = (_searchFilterMask & (int)SearchFilter.Actors) != 0;
-            actorFilterButton.Clicked += () => ToggleSearchFilter(SearchFilter.Actors);
-
-            var primitiveFilterButton = menu.AddButton("Primitives");
-            primitiveFilterButton.AutoCheck = true;
-            primitiveFilterButton.Checked = (_searchFilterMask & (int)SearchFilter.Primitives) != 0;
-            primitiveFilterButton.Clicked += () => ToggleSearchFilter(SearchFilter.Primitives);
-
-            menu.Show(_viewDropdown.Parent, _viewDropdown.BottomLeft);
-        }
-
-        private void ToggleSearchFilter(SearchFilter type)
-        {
-            _searchFilterMask ^= (int)type;
-            OnSearchBoxTextChanged();
-=======
             AddSearchFilterButton(menu, SearchFilter.UI, "UI");
             AddSearchFilterButton(menu, SearchFilter.Actors, "Actors");
             AddSearchFilterButton(menu, SearchFilter.Primitives, "Primitives");
@@ -224,7 +186,6 @@
                 _searchFilterMask ^= (int)value;
                 OnSearchBoxTextChanged();
             };
->>>>>>> eff5f841
         }
 
         /// <inheritdoc/>
@@ -462,11 +423,7 @@
                 }
             }
 
-<<<<<<< HEAD
-            if (((int)SearchFilter.Ui & _searchFilterMask) != 0)
-=======
             if (((int)SearchFilter.UI & _searchFilterMask) != 0)
->>>>>>> eff5f841
             { 
                 foreach (var controlType in Editor.Instance.CodeEditing.Controls.Get())
                 {
@@ -488,17 +445,10 @@
                     // Display all controls on no search
                     if (string.IsNullOrEmpty(filterText))
                         _groupSearch.AddChild(CreateControlItem(Utilities.Utils.GetPropertyNameUI(controlType.Name), controlType));
-<<<<<<< HEAD
 
                     if (!QueryFilterHelper.Match(filterText, text, out QueryFilterHelper.Range[] ranges))
                         continue;
 
-=======
-
-                    if (!QueryFilterHelper.Match(filterText, text, out QueryFilterHelper.Range[] ranges))
-                        continue;
-
->>>>>>> eff5f841
                     var item = CreateControlItem(Utilities.Utils.GetPropertyNameUI(controlType.Name), controlType);
                     SearchFilterHighlights(item, text, ranges);
                 }
@@ -519,22 +469,10 @@
 
             // Show a text to hint the user that either no filter is active or the search does not return any results
             bool noSearchResults = _groupSearch.Children.Count == 0 && !string.IsNullOrEmpty(_searchBox.Text);
-<<<<<<< HEAD
-            bool showHint = (((int)SearchFilter.Actors & _searchFilterMask) == 0 &&
-                ((int)SearchFilter.Primitives & _searchFilterMask) == 0 &&
-                ((int)SearchFilter.Ui & _searchFilterMask) == 0) ||
-                noSearchResults;
-
-            String hint = noSearchResults ? "No results." : "No search filter active, please enable at least one filter.";
-
-            if (showHint)
-            {
-=======
             bool showHint = _searchFilterMask == 0 || noSearchResults;
             if (showHint)
             {
                 string hint = noSearchResults ? "No results" : "No search filter active, please enable at least one filter";
->>>>>>> eff5f841
                 var textRect = _groupSearch.Parent.Parent.Bounds;
                 var style = Style.Current;
                 Render2D.DrawText(style.FontMedium, hint, textRect, style.ForegroundGrey, TextAlignment.Center, TextAlignment.Center, TextWrapping.WrapWords);
