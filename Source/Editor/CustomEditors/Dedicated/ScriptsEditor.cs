--- conflicted
+++ resolved
@@ -911,10 +911,6 @@
                 settingsButton.Tag = script;
                 settingsButton.Clicked += OnSettingsButtonClicked;
 
-<<<<<<< HEAD
-                // Adjust margin to not overlap with other ui elements in the header
-                group.Panel.HeaderTextMargin = group.Panel.HeaderTextMargin with { Left = scriptDrag.Right - 12, Right = settingsButton.Width + Utilities.Constants.UIMargin };
-=======
                 // Add script obsolete icon to the group
                 if (scriptType.HasAttribute(typeof(ObsoleteAttribute), false))
                 {
@@ -935,7 +931,9 @@
                 }
 
                 group.Panel.HeaderTextMargin = new Margin(scriptDrag.Right - 12, 35, 2, 2);
->>>>>>> 4b62395d
+
+                // Adjust margin to not overlap with other ui elements in the header
+                group.Panel.HeaderTextMargin = group.Panel.HeaderTextMargin with { Left = scriptDrag.Right - 12, Right = settingsButton.Width * 2f + Utilities.Constants.UIMargin * 2f };
                 group.Object(values, editor);
                 // Remove drop down arrows and containment lines if no objects in the group
                 if (group.Children.Count == 0)
