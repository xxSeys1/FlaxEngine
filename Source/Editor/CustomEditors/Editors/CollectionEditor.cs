// Copyright (c) Wojciech Figat. All rights reserved.

using System;
using System.Collections;
using System.Collections.Generic;
using System.Linq;
using FlaxEditor.CustomEditors.GUI;
using FlaxEditor.GUI.Input;
using FlaxEditor.Content;
using FlaxEditor.CustomEditors.Elements;
using FlaxEditor.GUI.ContextMenu;
using FlaxEditor.GUI.Drag;
using FlaxEditor.SceneGraph;
using FlaxEditor.Scripting;
using FlaxEditor.Windows;
using FlaxEditor.Windows.Assets;
using FlaxEngine;
using FlaxEngine.GUI;
using FlaxEngine.Utilities;

namespace FlaxEditor.CustomEditors.Editors
{
    /// <summary>
    /// Default implementation of the inspector used to edit arrays/list.
    /// </summary>
    [HideInEditor]
    public abstract class CollectionEditor : CustomEditor
    {
        /// <summary>
        /// The custom implementation of the collection items labels that can be used to reorder items.
        /// </summary>
        /// <seealso cref="FlaxEditor.CustomEditors.GUI.PropertyNameLabel" />
        private class CollectionItemLabel : PropertyNameLabel
        {
            /// <summary>
            /// The editor.
            /// </summary>
            public CollectionEditor Editor;

            /// <summary>
            /// The index of the item (zero-based).
            /// </summary>
            public readonly int Index;

            private Rectangle _arrangeButtonRect;
            private bool _arrangeButtonInUse;

            /// <summary>
            /// Initializes a new instance of the <see cref="CollectionItemLabel"/> class.
            /// </summary>
            /// <param name="editor">The editor.</param>
            /// <param name="index">The index.</param>
            public CollectionItemLabel(CollectionEditor editor, int index)
            : base("Element " + index)
            {
                Editor = editor;
                Index = index;

                SetupContextMenu += OnSetupContextMenu;
                _arrangeButtonRect = new Rectangle(2, 4, 12, 12);

                // Extend margin of the label to support a dragging handle.
                Margin m = Margin;
                m.Left += 16;
                Margin = m;
            }

            private void OnSetupContextMenu(PropertyNameLabel label, ContextMenu menu, CustomEditor linkedEditor)
            {
                menu.ItemsContainer.RemoveChildren();

                menu.AddButton("Copy", linkedEditor.Copy);
                var b = menu.AddButton("Duplicate", () => Editor.Duplicate(Index));
                b.Enabled = !Editor._readOnly && Editor._canResize;
                b = menu.AddButton("Paste", linkedEditor.Paste);
                b.Enabled = linkedEditor.CanPaste && !Editor._readOnly;

                menu.AddSeparator();
                b = menu.AddButton("Move up", OnMoveUpClicked);
                b.Enabled = Index > 0 && !Editor._readOnly;

                b = menu.AddButton("Move down", OnMoveDownClicked);
                b.Enabled = Index + 1 < Editor.Count && !Editor._readOnly;

                b = menu.AddButton("Remove", OnRemoveClicked);
                b.Enabled = !Editor._readOnly && Editor._canResize;
            }

            /// <inheritdoc />
            public override void OnEndMouseCapture()
            {
                base.OnEndMouseCapture();

                _arrangeButtonInUse = false;
            }

            /// <inheritdoc />
            public override void Draw()
            {
                base.Draw();

                var style = FlaxEngine.GUI.Style.Current;
                var mousePosition = PointFromScreen(Input.MouseScreenPosition);
                var dragBarColor = _arrangeButtonRect.Contains(mousePosition) ? style.Foreground : style.ForegroundGrey;
                Render2D.DrawSprite(FlaxEditor.Editor.Instance.Icons.DragBar12, _arrangeButtonRect, _arrangeButtonInUse ? Color.Orange : dragBarColor);
                if (_arrangeButtonInUse && ArrangeAreaCheck(out _, out var arrangeTargetRect))
                {
                    Render2D.FillRectangle(arrangeTargetRect, style.Selection);
                }
            }

            /// <inheritdoc />
            protected override void OnSizeChanged()
            {
                base.OnSizeChanged();

                _arrangeButtonRect.Y = (Height - _arrangeButtonRect.Height) * 0.5f;
            }

            private bool ArrangeAreaCheck(out int index, out Rectangle rect)
            {
                var child = Editor.ChildrenEditors[0];
                var container = child.Layout.ContainerControl;
                var mousePosition = container.PointFromScreen(Input.MouseScreenPosition);
                var barSidesExtend = 20.0f;
                var barHeight = 5.0f;
                var barCheckAreaHeight = 40.0f;
                var pos = mousePosition.Y + barCheckAreaHeight * 0.5f;

                for (int i = 0; i < container.Children.Count / 2; i++)
                {
                    var containerChild = container.Children[i * 2]; // times 2 to skip the value editor
                    if (Mathf.IsInRange(pos, containerChild.Top, containerChild.Top + barCheckAreaHeight) || (i == 0 && pos < containerChild.Top))
                    {
                        index = i;
                        var p1 = containerChild.UpperLeft;
                        rect = new Rectangle(PointFromParent(p1) - new Float2(barSidesExtend * 0.5f, barHeight * 0.5f), Width + barSidesExtend, barHeight);
                        return true;
                    }
                }

                var p2 = container.Children[((container.Children.Count / 2) - 1) * 2].BottomLeft;
                if (pos > p2.Y)
                {
                    index = (container.Children.Count / 2) - 1;
                    rect = new Rectangle(PointFromParent(p2) - new Float2(barSidesExtend * 0.5f, barHeight * 0.5f), Width + barSidesExtend, barHeight);
                    return true;
                }

                index = -1;
                rect = Rectangle.Empty;
                return false;
            }

            /// <inheritdoc />
            public override bool OnMouseDown(Float2 location, MouseButton button)
            {
                if (button == MouseButton.Left && _arrangeButtonRect.Contains(ref location))
                {
                    _arrangeButtonInUse = true;
                    Focus();
                    StartMouseCapture();
                    return true;
                }

                return base.OnMouseDown(location, button);
            }

            /// <inheritdoc />
            public override bool OnMouseUp(Float2 location, MouseButton button)
            {
                if (button == MouseButton.Left && _arrangeButtonInUse)
                {
                    _arrangeButtonInUse = false;
                    EndMouseCapture();
                    if (ArrangeAreaCheck(out var index, out _))
                    {
                        Editor.Shift(Index, index);
                    }
                }

                return base.OnMouseUp(location, button);
            }

            /// <inheritdoc />
            public override void OnLostFocus()
            {
                if (_arrangeButtonInUse)
                {
                    _arrangeButtonInUse = false;
                    EndMouseCapture();
                }

                base.OnLostFocus();
            }

            private void OnMoveUpClicked()
            {
                Editor.Move(Index, Index - 1);
            }

            private void OnMoveDownClicked()
            {
                Editor.Move(Index, Index + 1);
            }

            private void OnRemoveClicked()
            {
                Editor.Remove(Index);
            }
        }

        /// <summary>
        /// <seealso cref="DropPanel" /> used to display elements of the collection.
        /// </summary>
        protected class CollectionDropPanel : DropPanel
        {
            /// <summary>
            /// The collection editor.
            /// </summary>
            public CollectionEditor Editor;

            /// <summary>
            /// The index of the item (zero-based).
            /// </summary>
            public int Index { get; private set; }

            /// <summary>
            /// The linked editor.
            /// </summary>
            public CustomEditor LinkedEditor;

            private bool _canReorder = true;

            private Rectangle _arrangeButtonRect;
            private bool _arrangeButtonInUse;

            public void Setup(CollectionEditor editor, int index, bool canReorder = true)
            {
                Pivot = Float2.Zero;
                HeaderHeight = 18;
                _canReorder = canReorder;
                EnableDropDownIcon = true;
                var icons = FlaxEditor.Editor.Instance.Icons;
                ArrowImageClosed = new SpriteBrush(icons.ArrowRight12);
                ArrowImageOpened = new SpriteBrush(icons.ArrowDown12);
                HeaderText = $"Element {index}";
                
                string saveName = string.Empty;
                if (editor.Presenter?.Owner is PropertiesWindow propertiesWindow)
                {
                    var selection = FlaxEditor.Editor.Instance.SceneEditing.Selection[0];
                    if (selection != null)
                    {
                        saveName += $"{selection.ID},";
                    }
                }
                else if (editor.Presenter?.Owner is PrefabWindow prefabWindow)
                {
                    var selection = prefabWindow.Selection[0];
                    if (selection != null)
                    {
                        saveName += $"{selection.ID},";
                    }
                }
                if (editor.ParentEditor?.Layout.ContainerControl is DropPanel pdp)
                {
                    saveName += $"{pdp.HeaderText},";
                }
                if (editor.Layout.ContainerControl is DropPanel mainGroup)
                {
                    saveName += $"{mainGroup.HeaderText}";
                    IsClosed = FlaxEditor.Editor.Instance.ProjectCache.IsGroupToggled($"{saveName}:{index}");
                }
                else
                {
                    IsClosed = false;
                }
                
                Editor = editor;
                Index = index;
                Offsets = new Margin(7, 7, 0, 0);

                MouseButtonRightClicked += OnMouseButtonRightClicked;
                if (_canReorder)
                {
                    HeaderTextMargin = new Margin(18, 0, 0, 0);
                    _arrangeButtonRect = new Rectangle(16, 3, 12, 12);
                }
                IsClosedChanged += OnIsClosedChanged;
            }

            private void OnIsClosedChanged(DropPanel panel)
            {
                string saveName = string.Empty;
                if (Editor.Presenter?.Owner is PropertiesWindow pw)
                {
                    var selection = FlaxEditor.Editor.Instance.SceneEditing.Selection[0];
                    if (selection != null)
                    {
                        saveName += $"{selection.ID},";
                    }
                }
                else if (Editor.Presenter?.Owner is PrefabWindow prefabWindow)
                {
                    var selection = prefabWindow.Selection[0];
                    if (selection != null)
                    {
                        saveName += $"{selection.ID},";
                    }
                }
                if (Editor.ParentEditor?.Layout.ContainerControl is DropPanel pdp)
                {
                    saveName += $"{pdp.HeaderText},";
                }
                if (Editor.Layout.ContainerControl is DropPanel mainGroup)
                {
                    saveName += $"{mainGroup.HeaderText}";
                    FlaxEditor.Editor.Instance.ProjectCache.SetGroupToggle($"{saveName}:{Index}", panel.IsClosed);
                }
            }

            private bool ArrangeAreaCheck(out int index, out Rectangle rect)
            {
                var container = Parent;
                var mousePosition = container.PointFromScreen(Input.MouseScreenPosition);
                var barSidesExtend = 20.0f;
                var barHeight = 5.0f;
                var barCheckAreaHeight = 40.0f;
                var pos = mousePosition.Y + barCheckAreaHeight * 0.5f;

                for (int i = 0; i < (container.Children.Count + 1) / 2; i++) // Add 1 to pretend there is a spacer at the end.
                {
                    var containerChild = container.Children[i * 2]; // Times 2 to skip the value editor
                    if (Mathf.IsInRange(pos, containerChild.Top, containerChild.Top + barCheckAreaHeight) || (i == 0 && pos < containerChild.Top))
                    {
                        index = i;
                        var p1 = containerChild.UpperLeft;
                        rect = new Rectangle(PointFromParent(p1) - new Float2(barSidesExtend * 0.5f, barHeight * 0.5f), Width + barSidesExtend, barHeight);
                        return true;
                    }
                }

                var p2 = container.Children[container.Children.Count - 1].BottomLeft;
                if (pos > p2.Y)
                {
                    index = ((container.Children.Count + 1) / 2) - 1;
                    rect = new Rectangle(PointFromParent(p2) - new Float2(barSidesExtend * 0.5f, barHeight * 0.5f), Width + barSidesExtend, barHeight);
                    return true;
                }

                index = -1;
                rect = Rectangle.Empty;
                return false;
            }

            public override void Draw()
            {
                base.Draw();

                if (_canReorder)
                {
                    var style = FlaxEngine.GUI.Style.Current;
                    var mousePosition = PointFromScreen(Input.MouseScreenPosition);
                    var dragBarColor = _arrangeButtonRect.Contains(mousePosition) ? style.Foreground : style.ForegroundGrey;
                    Render2D.DrawSprite(FlaxEditor.Editor.Instance.Icons.DragBar12, _arrangeButtonRect, _arrangeButtonInUse ? Color.Orange : dragBarColor);
                    if (_arrangeButtonInUse && ArrangeAreaCheck(out _, out var arrangeTargetRect))
                    {
                        Render2D.FillRectangle(arrangeTargetRect, style.Selection);
                    }
                }
            }

            /// <inheritdoc />
            public override bool OnMouseDown(Float2 location, MouseButton button)
            {
                if (button == MouseButton.Left && _arrangeButtonRect.Contains(ref location))
                {
                    _arrangeButtonInUse = true;
                    Focus();
                    StartMouseCapture();
                    return true;
                }

                return base.OnMouseDown(location, button);
            }

            /// <inheritdoc />
            public override bool OnMouseUp(Float2 location, MouseButton button)
            {
                if (button == MouseButton.Left && _arrangeButtonInUse)
                {
                    _arrangeButtonInUse = false;
                    EndMouseCapture();
                    if (ArrangeAreaCheck(out var index, out _))
                    {
                        Editor.Shift(Index, index);
                    }
                }

                return base.OnMouseUp(location, button);
            }

            private void OnMouseButtonRightClicked(DropPanel panel, Float2 location)
            {
                if (LinkedEditor == null)
                    return;
                var linkedEditor = LinkedEditor;
                var menu = new ContextMenu();

                menu.AddButton("Copy", linkedEditor.Copy);
                var b = menu.AddButton("Duplicate", () => Editor.Duplicate(Index));
                b.Enabled = !Editor._readOnly && Editor._canResize;
                var paste = menu.AddButton("Paste", linkedEditor.Paste);
                paste.Enabled = linkedEditor.CanPaste && !Editor._readOnly;

                if (_canReorder)
                {
                    menu.AddSeparator();

                    var moveUpButton = menu.AddButton("Move up", OnMoveUpClicked);
                    moveUpButton.Enabled = Index > 0;

                    var moveDownButton = menu.AddButton("Move down", OnMoveDownClicked);
                    moveDownButton.Enabled = Index + 1 < Editor.Count;
                }

                b = menu.AddButton("Remove", OnRemoveClicked);
                b.Enabled = !Editor._readOnly && Editor._canResize;

                Editor.OnSetupItemContextMenu(menu, panel.IndexInParent);
                menu.Show(panel, location);
            }

            private void OnMoveUpClicked()
            {
                Editor.Move(Index, Index - 1);
            }

            private void OnMoveDownClicked()
            {
                Editor.Move(Index, Index + 1);
            }

            private void OnRemoveClicked()
            {
                Editor.Remove(Index);
            }
        }

        /// <summary>
        /// Determines if value of collection can be null.
        /// </summary>
        protected bool NotNullItems;

        /// <summary>
        /// Cached <seealso cref="CollectionDropPanel" />s.
        /// </summary>
        protected List<CollectionDropPanel> CachedDropPanels = new List<CollectionDropPanel>();

        private IntValueBox _sizeBox;
        private Label _label;
        private Color _background;
        private int _elementsCount, _minCount, _maxCount;
        private bool _readOnly;
        private bool _canResize;
        private bool _canReorderItems;
        private CollectionAttribute.DisplayType _displayType;

        /// <summary>
        /// Gets the length of the collection.
        /// </summary>
        public abstract int Count { get; }

        /// <summary>
        /// Gets the type of the collection elements.
        /// </summary>
        public ScriptType ElementType
        {
            get
            {
                var type = Values.Type;
                return type.IsGenericType ? new ScriptType(type.GetGenericArguments()[0]) : type.GetElementType();
            }
        }

        /// <inheritdoc />
        public override bool RevertValueWithChildren => false; // Always revert value for a whole collection

        /// <summary>
        /// Can be used to inject custom options into collection item context menu.
        /// </summary>
        /// <param name="menu">The context menu.</param>
        /// <param name="itemIndex">The index in the collection of the item that the menu belongs to.</param>
        public virtual void OnSetupItemContextMenu(ContextMenu menu, int itemIndex)
        {
        }

        /// <inheritdoc />
        public override void Initialize(LayoutElementsContainer layout)
        {
            // No support for different collections for now
            if (HasDifferentTypes)
                return;

            var size = Count;
            _readOnly = false;
            _canResize = true;
            _canReorderItems = true;
            _minCount = 0;
            _maxCount = 0;
            _background = FlaxEngine.GUI.Style.Current.CollectionBackgroundColor;
            _displayType = CollectionAttribute.DisplayType.Header;
            NotNullItems = false;

            // Try get CollectionAttribute for collection editor meta
            var attributes = Values.GetAttributes();
            Type overrideEditorType = null;
            float spacing = 1.0f;
            var collection = (CollectionAttribute)attributes?.FirstOrDefault(x => x is CollectionAttribute);
            if (collection != null)
            {
                _canResize = collection.CanResize;
                _readOnly = collection.ReadOnly;
                _minCount = collection.MinCount;
                _maxCount = collection.MaxCount;
                _canReorderItems = collection.CanReorderItems;
                NotNullItems = collection.NotNullItems;
                if (collection.BackgroundColor.HasValue)
                    _background = collection.BackgroundColor.Value;
                overrideEditorType = TypeUtils.GetType(collection.OverrideEditorTypeName).Type;
                spacing = collection.Spacing;
                _displayType = collection.Display;
            }
            if (attributes != null && attributes.Any(x => x is ReadOnlyAttribute))
            {
                _readOnly = true;
                _canResize = false;
                _canReorderItems = false;
            }
            if (_maxCount == 0)
                _maxCount = ushort.MaxValue;
            _canResize &= _minCount < _maxCount;

            var dragArea = layout.CustomContainer<DragAreaControl>();
            dragArea.CustomControl.Editor = this;
            dragArea.CustomControl.ElementType = ElementType;

            // Check for the AssetReferenceAttribute. In JSON assets, it can be used to filter which scripts can be dragged over and dropped on this collection editor
            var assetReference = (AssetReferenceAttribute)attributes?.FirstOrDefault(x => x is AssetReferenceAttribute);
            if (assetReference != null)
            {
                if (string.IsNullOrEmpty(assetReference.TypeName))
                {
                }
                else if (assetReference.TypeName.Length > 1 && assetReference.TypeName[0] == '.')
                {
                    dragArea.CustomControl.ElementType = ScriptType.Null;
                    dragArea.CustomControl.FileExtension = assetReference.TypeName;
                }
                else
                {
                    var customType = TypeUtils.GetType(assetReference.TypeName);
                    if (customType != ScriptType.Null)
                        dragArea.CustomControl.ElementType = customType;
                    else if (!Content.Settings.GameSettings.OptionalPlatformSettings.Contains(assetReference.TypeName))
                        Debug.LogWarning(string.Format("Unknown asset type '{0}' to use for drag and drop filter.", assetReference.TypeName));
                    else
                        dragArea.CustomControl.ElementType = ScriptType.Void;
                }
            }

            // Size
            if (layout.ContainerControl is DropPanel dropPanel)
            {
                var height = dropPanel.HeaderHeight - dropPanel.HeaderTextMargin.Height;
                var y = -dropPanel.HeaderHeight + dropPanel.HeaderTextMargin.Top;
                _sizeBox = new IntValueBox(size)
                {
                    MinValue = _minCount,
                    MaxValue = _maxCount,
                    AnchorPreset = AnchorPresets.TopRight,
                    Bounds = new Rectangle(-55 - dropPanel.ItemsMargin.Right, y, 55, height),
                    Parent = dropPanel,
                };

                _label = new Label
                {
                    Text = "Size",
                    AnchorPreset = AnchorPresets.TopRight,
                    Bounds = new Rectangle(-_sizeBox.Width - 40 - dropPanel.ItemsMargin.Right - 2, y, 40, height),
                    Parent = dropPanel,
                };

                if (!_canResize || (NotNullItems && size == 0))
                {
                    _sizeBox.IsReadOnly = true;
                    _sizeBox.Enabled = false;
                }
                else
                {
                    _sizeBox.EditEnd += OnSizeChanged;
                }
            }

            // Elements
            if (size > 0)
            {
                var panel = dragArea.VerticalPanel();
                panel.Panel.Offsets = new Margin(7, 7, 0, 0);
                panel.Panel.BackgroundColor = _background;
                var elementType = ElementType;
                bool single = elementType.IsPrimitive ||
                              elementType.Equals(new ScriptType(typeof(string))) ||
                              elementType.IsEnum ||
                              (elementType.GetFields().Length == 1 && elementType.GetProperties().Length == 0) ||
                              (elementType.GetProperties().Length == 1 && elementType.GetFields().Length == 0) ||
                              elementType.Equals(new ScriptType(typeof(JsonAsset))) ||
                              elementType.Equals(new ScriptType(typeof(SettingsBase)));
                if (CachedDropPanels == null)
                    CachedDropPanels = new List<CollectionDropPanel>();
                else
                    CachedDropPanels.Clear();
                for (int i = 0; i < size; i++)
                {
                    // Apply spacing
                    if (i > 0 && i < size && spacing > 0 && !single)
                        panel.Space(spacing);

                    var overrideEditor = overrideEditorType != null ? (CustomEditor)Activator.CreateInstance(overrideEditorType) : null;
                    if (_displayType == CollectionAttribute.DisplayType.Inline || (collection == null && single) || (_displayType == CollectionAttribute.DisplayType.Default && single))
                    {
                        PropertyNameLabel itemLabel;
                        if (_canReorderItems)
                            itemLabel = new CollectionItemLabel(this, i);
                        else
                            itemLabel = new PropertyNameLabel("Element " + i);
                        var property = panel.AddPropertyItem(itemLabel);
                        var itemLayout = (LayoutElementsContainer)property;
                        itemLabel.LinkedEditor = itemLayout.Object(new ListValueContainer(elementType, i, Values, attributes), overrideEditor);
                        if (_readOnly && itemLayout.Children.Count > 0)
                            GenericEditor.OnReadOnlyProperty(itemLayout);
                    }
                    else if (_displayType == CollectionAttribute.DisplayType.Header || (_displayType == CollectionAttribute.DisplayType.Default && !single))
                    {
                        var cdp = panel.CustomContainer<CollectionDropPanel>();
                        CachedDropPanels.Add(cdp.CustomControl);
                        cdp.CustomControl.Setup(this, i, _canReorderItems);
                        var itemLayout = cdp.VerticalPanel();
                        cdp.CustomControl.LinkedEditor = itemLayout.Object(new ListValueContainer(elementType, i, Values, attributes), overrideEditor);
                        if (_readOnly && itemLayout.Children.Count > 0)
                            GenericEditor.OnReadOnlyProperty(itemLayout);
                    }
                }

                if (_displayType == CollectionAttribute.DisplayType.Header || (_displayType == CollectionAttribute.DisplayType.Default && !single))
                {
                    if (Layout is GroupElement g)
                        g.SetupContextMenu += OnSetupContextMenu;
                }
            }
            _elementsCount = size;

            // Add/ Remove buttons
            if (_canResize && !_readOnly)
            {
                var panel = dragArea.HorizontalPanel();
                panel.Panel.Size = new Float2(0, 18);
                panel.Panel.Margin = new Margin(0, 0, Utilities.Constants.UIMargin, 0);

                var removeButton = panel.Button("-", "Remove the last item.");
                removeButton.Button.Size = new Float2(16, 16);
                removeButton.Button.Enabled = size > _minCount;
                removeButton.Button.AnchorPreset = AnchorPresets.TopRight;
                removeButton.Button.Clicked += () =>
                {
                    if (IsSetBlocked)
                        return;
                    Resize(Count - 1);
                };

                var addButton = panel.Button("+", "Add a new item.");
                addButton.Button.Size = new Float2(16, 16);
                addButton.Button.Enabled = (!NotNullItems || size > 0) && size < _maxCount;
                addButton.Button.AnchorPreset = AnchorPresets.TopRight;
                addButton.Button.Clicked += () =>
                {
                    if (IsSetBlocked)
                        return;
                    Resize(Count + 1);
                };
            }

<<<<<<< HEAD
            Layout.ContainerControl.SizeChanged += OnLayoutSizeChanged;
        }
        
        private void OnSetupContextMenu(ContextMenu menu, DropPanel panel)
=======
        internal virtual void OnSetupContextMenu(ContextMenu menu, DropPanel panel)
>>>>>>> eb1ff80d
        {
            if (menu.Items.Any(x => x is ContextMenuButton b && b.Text.Equals("Open All", StringComparison.Ordinal)))
                return;

            menu.AddSeparator();
            menu.AddButton("Open All", () =>
            {
                foreach (var cachedPanel in CachedDropPanels)
                {
                    cachedPanel.IsClosed = false;
                }
            });
            menu.AddButton("Close All", () =>
            {
                foreach (var cachedPanel in CachedDropPanels)
                {
                    cachedPanel.IsClosed = true;
                }
            });
        }

        private void OnLayoutSizeChanged(Control control)
        {
            if (Layout.ContainerControl is DropPanel dropPanel)
            {
                // Hide "Size" text when array editor title overlaps
                var headerTextSize = dropPanel.HeaderTextFont.GetFont().MeasureText(dropPanel.HeaderText);
                if (headerTextSize.X + DropPanel.DropDownIconSize >= _label.Left)
                    _label.TextColor = _label.TextColorHighlighted = Color.Transparent;
                else
                    _label.TextColor = _label.TextColorHighlighted = FlaxEngine.GUI.Style.Current.Foreground;
            }
        }

        /// <inheritdoc />
        protected override void Deinitialize()
        {
            _sizeBox = null;
            Layout.ContainerControl.SizeChanged -= OnLayoutSizeChanged;

            base.Deinitialize();
        }

        /// <summary>
        /// Rebuilds the parent layout if its collection.
        /// </summary>
        public void RebuildParentCollection()
        {
            if (ParentEditor is DictionaryEditor dictionaryEditor)
            {
                dictionaryEditor.RebuildParentCollection();
                dictionaryEditor.RebuildLayout();
                return;
            }
            if (ParentEditor is CollectionEditor collectionEditor)
            {
                collectionEditor.RebuildParentCollection();
                collectionEditor.RebuildLayout();
            }
        }

        private void OnSizeChanged()
        {
            if (IsSetBlocked)
                return;

            Resize(_sizeBox.Value);
        }

        /// <summary>
        /// Moves the specified item at the given index and swaps it with the other item. It supports undo.
        /// </summary>
        /// <param name="srcIndex">Index of the source item.</param>
        /// <param name="dstIndex">Index of the destination item to swap with.</param>
        private void Move(int srcIndex, int dstIndex)
        {
            if (IsSetBlocked)
                return;

            var cloned = CloneValues();
            var tmp = cloned[dstIndex];
            cloned[dstIndex] = cloned[srcIndex];
            cloned[srcIndex] = tmp;
            SetValue(cloned);
        }
        
        /// <summary>
        /// Duplicates the list item.
        /// </summary>
        /// <param name="index">The index to duplicate.</param>
        public void Duplicate(int index)
        {
            if (IsSetBlocked)
                return;

            var count = Count;
            var newValues = Allocate(count + 1);
            var oldValues = (IList)Values[0];
   
            for (int i = 0; i <= index; i++)
            {
                newValues[i] = oldValues[i];
            }

            newValues[index + 1] = Utilities.Utils.CloneValue(oldValues[index]);

            for (int i = index + 1; i < count; i++)
            {
                newValues[i + 1] = oldValues[i];
            }

            SetValue(newValues);
        }

        /// <summary>
        /// Shifts the specified item at the given index and moves it through the list to the other item. It supports undo.
        /// </summary>
        /// <param name="srcIndex">Index of the source item.</param>
        /// <param name="dstIndex">Index of the destination to move to.</param>
        private void Shift(int srcIndex, int dstIndex)
        {
            if (IsSetBlocked)
                return;

            var cloned = CloneValues();
            if (dstIndex > srcIndex)
            {
                for (int i = srcIndex; i < dstIndex; i++)
                {
                    var tmp = cloned[i + 1];
                    cloned[i + 1] = cloned[i];
                    cloned[i] = tmp;
                }
            }
            else
            {
                for (int i = srcIndex; i > dstIndex; i--)
                {
                    var tmp = cloned[i - 1];
                    cloned[i - 1] = cloned[i];
                    cloned[i] = tmp;
                }
            }

            SetValue(cloned);
        }

        /// <summary>
        /// Removes the item at the specified index. It supports undo.
        /// </summary>
        /// <param name="index">The index of the item to remove.</param>
        private void Remove(int index)
        {
            if (IsSetBlocked)
                return;

            var newValues = Allocate(Count - 1);
            var oldValues = (IList)Values[0];

            for (int i = 0; i < index; i++)
            {
                newValues[i] = oldValues[i];
            }

            for (int i = index; i < newValues.Count; i++)
            {
                newValues[i] = oldValues[i + 1];
            }

            SetValue(newValues);
        }

        /// <summary>
        /// Allocates the collection of the specified size.
        /// </summary>
        /// <param name="size">The size.</param>
        /// <returns>The collection.</returns>
        protected abstract IList Allocate(int size);

        /// <summary>
        /// Resizes collection to the specified new size.
        /// </summary>
        /// <param name="newSize">The new size.</param>
        protected abstract void Resize(int newSize);

        /// <summary>
        /// Clones the collection values.
        /// </summary>
        protected abstract IList CloneValues();

        /// <inheritdoc />
        public override void Refresh()
        {
            base.Refresh();

            // No support for different collections for now
            if (HasDifferentValues || HasDifferentTypes)
                return;

            // Update reference/default value indicator
            if (_sizeBox != null)
            {
                var color = Color.Transparent;
                if (Values.HasReferenceValue && Values.ReferenceValue is IList referenceValue && referenceValue.Count != Count)
                    color = FlaxEngine.GUI.Style.Current.BackgroundSelected;
                else if (Values.HasDefaultValue && Values.DefaultValue is IList defaultValue && defaultValue.Count != Count)
                    color = Color.Yellow * 0.8f;
                _sizeBox.BorderColor = color;
            }

            // Check if collection has been resized (by UI or from external source)
            if (Count != _elementsCount)
            {
                RebuildLayout();
                RebuildParentCollection();
            }
        }

        /// <inheritdoc />
        protected override bool OnDirty(CustomEditor editor, object value, object token = null)
        {
            if (NotNullItems)
            {
                if (value == null && editor.ParentEditor == this)
                    return false;
                if (editor == this && value is IList list)
                {
                    for (int i = 0; i < list.Count; i++)
                    {
                        if (list[i] == null)
                            return false;
                    }
                }
            }
            return base.OnDirty(editor, value, token);
        }

        private class DragAreaControl : VerticalPanel
        {
            private DragItems _dragItems;
            private DragActors _dragActors;
            private DragHandlers _dragHandlers;
            private AssetPickerValidator _pickerValidator;

            public ScriptType ElementType
            {
                get => _pickerValidator?.AssetType ?? ScriptType.Null;
                set => _pickerValidator = new AssetPickerValidator(value);
            }

            public CollectionEditor Editor { get; set; }

            public string FileExtension
            {
                set => _pickerValidator.FileExtension = value;
            }

            public DragAreaControl()
            {
                Pivot = Float2.Zero;
            }

            /// <inheritdoc />
            public override void Draw()
            {
                if (_dragHandlers is { HasValidDrag: true })
                {
                    var style = FlaxEngine.GUI.Style.Current;
                    var area = new Rectangle(Float2.Zero, Size);
                    Render2D.FillRectangle(area, style.Selection);
                    Render2D.DrawRectangle(area, style.SelectionBorder);
                }

                base.Draw();
            }

            /// <inheritdoc />
            public override void OnDestroy()
            {
                _pickerValidator.OnDestroy();
                _pickerValidator = null;

                base.OnDestroy();
            }

            private bool ValidateActors(ActorNode node)
            {
                return node.Actor.GetScript(ElementType.Type) || ElementType.Type.IsAssignableTo(typeof(Actor));
            }

            /// <inheritdoc />
            public override DragDropEffect OnDragEnter(ref Float2 location, DragData data)
            {
                var result = base.OnDragEnter(ref location, data);
                if (result != DragDropEffect.None)
                    return result;

                if (_dragHandlers == null)
                {
                    _dragItems = new DragItems(_pickerValidator.IsValid);
                    _dragActors = new DragActors(ValidateActors);
                    _dragHandlers = new DragHandlers
                    {
                        _dragActors,
                        _dragItems
                    };
                }
                return _dragHandlers.OnDragEnter(data);
            }

            /// <inheritdoc />
            public override DragDropEffect OnDragMove(ref Float2 location, DragData data)
            {
                var result = base.OnDragMove(ref location, data);
                if (result != DragDropEffect.None || _dragHandlers == null)
                    return result;

                return _dragHandlers.Effect;
            }

            /// <inheritdoc />
            public override void OnDragLeave()
            {
                _dragHandlers?.OnDragLeave();

                base.OnDragLeave();
            }

            /// <inheritdoc />
            public override DragDropEffect OnDragDrop(ref Float2 location, DragData data)
            {
                var result = base.OnDragDrop(ref location, data);
                if (result != DragDropEffect.None)
                {
                    _dragHandlers.OnDragDrop(null);
                    return result;
                }

                if (_dragHandlers.HasValidDrag)
                {
                    if (_dragItems.HasValidDrag)
                    {
                        var list = Editor.CloneValues();
                        if (list == null)
                        {
                            if (Editor.Values.Type.IsArray)
                            {
                                list = TypeUtils.CreateArrayInstance(Editor.Values.Type.GetElementType(), 0);
                            }
                            else
                            {
                                list = Editor.Values.Type.CreateInstance() as IList;
                            }
                        }
                        if (list.IsFixedSize)
                        {
                            var oldSize = list.Count;
                            var newSize = list.Count + _dragItems.Objects.Count;
                            var type = Editor.Values.Type.GetElementType();
                            var array = TypeUtils.CreateArrayInstance(type, newSize);
                            list.CopyTo(array, 0);

                            for (var i = oldSize; i < newSize; i++)
                            {
                                var validator = new AssetPickerValidator
                                {
                                    FileExtension = _pickerValidator.FileExtension,
                                    AssetType = _pickerValidator.AssetType,
                                    SelectedItem = _dragItems.Objects[i - oldSize],
                                };

                                if (typeof(AssetItem).IsAssignableFrom(ElementType.Type))
                                    array.SetValue(validator.SelectedItem, i);
                                else if (ElementType.Type == typeof(Guid))
                                    array.SetValue(validator.SelectedID, i);
                                else if (ElementType.Type == typeof(SceneReference))
                                    array.SetValue(new SceneReference(validator.SelectedID), i);
                                else if (ElementType.Type == typeof(string))
                                    array.SetValue(validator.SelectedPath, i);
                                else
                                    array.SetValue(validator.SelectedAsset, i);

                                validator.OnDestroy();
                            }
                            Editor.SetValue(array);
                        }
                        else
                        {
                            foreach (var item in _dragItems.Objects)
                            {
                                var validator = new AssetPickerValidator
                                {
                                    FileExtension = _pickerValidator.FileExtension,
                                    AssetType = _pickerValidator.AssetType,
                                    SelectedItem = item,
                                };

                                if (typeof(AssetItem).IsAssignableFrom(ElementType.Type))
                                    list.Add(validator.SelectedItem);
                                else if (ElementType.Type == typeof(Guid))
                                    list.Add(validator.SelectedID);
                                else if (ElementType.Type == typeof(SceneReference))
                                    list.Add(new SceneReference(validator.SelectedID));
                                else if (ElementType.Type == typeof(string))
                                    list.Add(validator.SelectedPath);
                                else
                                    list.Add(validator.SelectedAsset);

                                validator.OnDestroy();
                            }
                            Editor.SetValue(list);
                        }
                    }
                    else if (_dragActors.HasValidDrag)
                    {
                        var list = Editor.CloneValues();
                        if (list == null)
                        {
                            if (Editor.Values.Type.IsArray)
                            {
                                list = TypeUtils.CreateArrayInstance(Editor.Values.Type.GetElementType(), 0);
                            }
                            else
                            {
                                list = Editor.Values.Type.CreateInstance() as IList;
                            }
                        }

                        if (list.IsFixedSize)
                        {
                            var oldSize = list.Count;
                            var newSize = list.Count + _dragActors.Objects.Count;
                            var type = Editor.Values.Type.GetElementType();
                            var array = TypeUtils.CreateArrayInstance(type, newSize);
                            list.CopyTo(array, 0);

                            for (var i = oldSize; i < newSize; i++)
                            {
                                var actor = _dragActors.Objects[i - oldSize].Actor;
                                if (ElementType.Type.IsAssignableTo(typeof(Actor)))
                                {
                                    array.SetValue(actor, i);
                                }
                                else
                                {
                                    array.SetValue(actor.GetScript(ElementType.Type), i);
                                }
                            }
                            Editor.SetValue(array);
                        }
                        else
                        {
                            foreach (var actorNode in _dragActors.Objects)
                            {
                                if (ElementType.Type.IsAssignableTo(typeof(Actor)))
                                {
                                    list.Add(actorNode.Actor);
                                }
                                else
                                {
                                    list.Add(actorNode.Actor.GetScript(ElementType.Type));
                                }
                            }
                            Editor.SetValue(list);
                        }
                    }

                    _dragHandlers.OnDragDrop(null);
                }

                return result;
            }
        }
    }
}<|MERGE_RESOLUTION|>--- conflicted
+++ resolved
@@ -691,14 +691,10 @@
                 };
             }
 
-<<<<<<< HEAD
             Layout.ContainerControl.SizeChanged += OnLayoutSizeChanged;
         }
-        
-        private void OnSetupContextMenu(ContextMenu menu, DropPanel panel)
-=======
+
         internal virtual void OnSetupContextMenu(ContextMenu menu, DropPanel panel)
->>>>>>> eb1ff80d
         {
             if (menu.Items.Any(x => x is ContextMenuButton b && b.Text.Equals("Open All", StringComparison.Ordinal)))
                 return;
