// Copyright (c) Wojciech Figat. All rights reserved.

using System;
using FlaxEngine;
using FlaxEngine.GUI;

namespace FlaxEditor.GUI
{
    /// <summary>
    /// Tool strip button control.
    /// </summary>
    /// <seealso cref="FlaxEngine.GUI.Control" />
    [HideInEditor]
    public class ToolStripButton : Control
    {
        /// <summary>
        /// The default margin for button parts (icon, text, etc.).
        /// </summary>
        public const int DefaultMargin = 2;

        private SpriteHandle _icon;
        private string _text;
        private bool _primaryMouseDown;
        private bool _secondaryMouseDown;

        /// <summary>
        /// Event fired when user clicks the button.
        /// </summary>
        public Action Clicked;

        /// <summary>
        /// Event fired when user clicks the button.
        /// </summary>
        public Action SecondaryClicked;

        /// <summary>
        /// The checked state.
        /// </summary>
        public bool Checked;

        /// <summary>
        /// The automatic check mode.
        /// </summary>
        public bool AutoCheck;

        /// <summary>
        /// Gets or sets the button text.
        /// </summary>
        public string Text
        {
            get => _text;
            set
            {
                _text = value;
                PerformLayout();
            }
        }

        /// <summary>
        /// The icon.
        /// </summary>
        public SpriteHandle Icon
        {
            get => _icon;
            set
            {
                _icon = value;
                PerformLayout();
            }
        }

        /// <summary>
        /// A reference to a context menu to raise when the secondary mouse button is pressed.
        /// </summary>
        public ContextMenu.ContextMenu ContextMenu;

        /// <summary>
        /// Initializes a new instance of the <see cref="ToolStripButton"/> class.
        /// </summary>
        /// <param name="height">The height.</param>
        /// <param name="icon">The icon.</param>
        public ToolStripButton(float height, ref SpriteHandle icon)
        : base(0, 0, height, height)
        {
            _icon = icon;
        }

        /// <summary>
        /// Sets the automatic check mode.
        /// </summary>
        /// <param name="value">True if use auto check, otherwise false.</param>
        /// <returns>This button.</returns>
        public ToolStripButton SetAutoCheck(bool value)
        {
            AutoCheck = value;
            return this;
        }

        /// <summary>
        /// Sets the checked state.
        /// </summary>
        /// <param name="value">True if check it, otherwise false.</param>
        /// <returns>This button.</returns>
        public ToolStripButton SetChecked(bool value)
        {
            Checked = value;
            return this;
        }

        /// <summary>
        /// Links the tooltip with input binding info.
        /// </summary>
        /// <param name="text">The text.</param>
        /// <param name="inputBinding">The input key binding.</param>
        /// <returns>This tooltip.</returns>
        public ToolStripButton LinkTooltip(string text, ref Options.InputBinding inputBinding)
        {
            var input = inputBinding.ToString();
            if (input.Length != 0)
                text = $"{text} ({input})";
            LinkTooltip(text);
            return this;
        }

        private void OnClicked()
        {
            if (AutoCheck)
                Checked = !Checked;
            Clicked?.Invoke();
            (Parent as ToolStrip)?.OnButtonClicked(this);
        }

        /// <inheritdoc />
        public override void Draw()
        {
            base.Draw();

            // Cache data
            var style = Style.Current;
            float iconSize = Height - DefaultMargin;
            var clientRect = new Rectangle(Float2.Zero, Size);
            var iconRect = new Rectangle(DefaultMargin, DefaultMargin, iconSize, iconSize);
            var textRect = new Rectangle(DefaultMargin, 0, 0, Height);
            bool enabled = EnabledInHierarchy;
            bool mouseButtonDown = _primaryMouseDown || _secondaryMouseDown;

            // Draw background
            if (enabled && (IsMouseOver || IsNavFocused || Checked))
                Render2D.FillRectangle(clientRect, Checked ? style.BackgroundSelected : mouseButtonDown ? style.BackgroundHighlighted : (style.LightBackground * 1.3f));

            // Draw icon
            if (_icon.IsValid)
            {
                Render2D.DrawSprite(_icon, iconRect, enabled ? style.Foreground : style.ForegroundDisabled);
                textRect.Location.X += iconSize + DefaultMargin;
            }

            // Draw text
            if (!string.IsNullOrEmpty(_text))
            {
                textRect.Size.X = Width - DefaultMargin - textRect.Left;
                Render2D.DrawText(style.FontMedium, _text, textRect, enabled ? style.Foreground : style.ForegroundDisabled, TextAlignment.Near, TextAlignment.Center);
            }
        }

        /// <inheritdoc />
        public override void PerformLayout(bool force = false)
        {
            var style = Style.Current;
            float iconSize = Height - DefaultMargin;
            bool hasSprite = _icon.IsValid;
            float width = DefaultMargin * 2;

            if (hasSprite)
                width += iconSize;
            if (!string.IsNullOrEmpty(_text) && style.FontMedium)
                width += style.FontMedium.MeasureText(_text).X + (hasSprite ? DefaultMargin : 0);

            Width = width;
        }

        /// <inheritdoc />
        public override bool OnMouseDown(Float2 location, MouseButton button)
        {
            if (button == MouseButton.Left)
            {
                _primaryMouseDown = true;
                Focus();
                return true;
            }
            if (button == MouseButton.Right)
            {
                _secondaryMouseDown = true;
                Focus();
                return true;
            }

            return base.OnMouseDown(location, button);
        }

        /// <inheritdoc />
        public override bool OnMouseUp(Float2 location, MouseButton button)
        {
            if (button == MouseButton.Left && _primaryMouseDown)
            {
                _primaryMouseDown = false;
                OnClicked();
                return true;
            }
            if (button == MouseButton.Right && _secondaryMouseDown)
            {
                _secondaryMouseDown = false;
                SecondaryClicked?.Invoke();
                (Parent as ToolStrip)?.OnSecondaryButtonClicked(this);
                ContextMenu?.Show(this, new Float2(0, Height));
                return true;
            }

            return base.OnMouseUp(location, button);
        }

        /// <inheritdoc />
        public override bool OnMouseDoubleClick(Float2 location, MouseButton button)
        {
<<<<<<< HEAD
            if(button == MouseButton.Left)
            {
                if (AutoCheck)
                    Checked = !Checked;
                Clicked?.Invoke();
                (Parent as ToolStrip)?.OnButtonClicked(this);

                return true;
            }
            
=======
            if (button == MouseButton.Left)
            {
                OnClicked();
                return true;
            }

>>>>>>> 22911bbc
            return false;
        }

        /// <inheritdoc />
        public override void OnMouseLeave()
        {
            _primaryMouseDown = false;
            _secondaryMouseDown = false;

            base.OnMouseLeave();
        }

        /// <inheritdoc />
        public override void OnLostFocus()
        {
            _primaryMouseDown = false;
            _secondaryMouseDown = false;

            base.OnLostFocus();
        }
    }
}<|MERGE_RESOLUTION|>--- conflicted
+++ resolved
@@ -222,25 +222,12 @@
         /// <inheritdoc />
         public override bool OnMouseDoubleClick(Float2 location, MouseButton button)
         {
-<<<<<<< HEAD
-            if(button == MouseButton.Left)
-            {
-                if (AutoCheck)
-                    Checked = !Checked;
-                Clicked?.Invoke();
-                (Parent as ToolStrip)?.OnButtonClicked(this);
-
-                return true;
-            }
-            
-=======
             if (button == MouseButton.Left)
             {
                 OnClicked();
                 return true;
             }
 
->>>>>>> 22911bbc
             return false;
         }
 
