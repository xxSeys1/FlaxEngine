--- conflicted
+++ resolved
@@ -185,16 +185,9 @@
 
         /// <summary>
         /// Gets the virtual proxy object from given path.
-<<<<<<< HEAD
         /// </summary>
         /// <param name="path">The asset path.</param>
         /// <returns>Asset proxy or null if cannot find.</returns>
-=======
-        /// <br></br>Useful if the asset that needs to be displayed is not a Flax asset but needs custom functionality.
-        /// </summary>
-        /// <param name="path">The asset path.</param>
-        /// <returns>Asset proxy or null if not found.</returns>
->>>>>>> e0a488de
         public AssetProxy GetAssetVirtualProxy(string path)
         {
             for (int i = 0; i < Proxy.Count; i++)
