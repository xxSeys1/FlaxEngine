--- conflicted
+++ resolved
@@ -492,7 +492,6 @@
             // Peek things that can be copied (copy all actors)
             var nodes = Selection.Where(x => x.CanDuplicate).ToList().BuildAllNodes();
             if (nodes.Count == 0)
-<<<<<<< HEAD
                 return;
             var actors = new List<Actor>();
             var newSelection = new List<SceneGraphNode>();
@@ -539,54 +538,6 @@
                     OnSelectionChanged();
                 }
                 return;
-=======
-                return;
-            var actors = new List<Actor>();
-            var newSelection = new List<SceneGraphNode>();
-            List<IUndoAction> customUndoActions = null;
-            foreach (var node in nodes)
-            {
-                if (node.CanDuplicate)
-                {
-                    if (node is ActorNode actorNode)
-                    {
-                        actors.Add(actorNode.Actor);
-                    }
-                    else
-                    {
-                        var customDuplicatedObject = node.Duplicate(out var customUndoAction);
-                        if (customDuplicatedObject != null)
-                            newSelection.Add(customDuplicatedObject);
-                        if (customUndoAction != null)
-                        {
-                            if (customUndoActions == null)
-                                customUndoActions = new List<IUndoAction>();
-                            customUndoActions.Add(customUndoAction);
-                        }
-                    }
-                }
-            }
-            if (actors.Count == 0)
-            {
-                // Duplicate custom scene graph nodes only without actors
-                if (newSelection.Count != 0)
-                {
-                    // Select spawned objects (parents only)
-                    var selectAction = new SelectionChangeAction(Selection.ToArray(), newSelection.ToArray(), OnSelectionUndo);
-                    selectAction.Do();
-
-                    // Build a single compound undo action that pastes the actors, pastes custom stuff (scene graph extension) and selects the created objects (parents only)
-                    var customUndoActionsCount = customUndoActions?.Count ?? 0;
-                    var undoActions = new IUndoAction[1 + customUndoActionsCount];
-                    for (int i = 0; i < customUndoActionsCount; i++)
-                        undoActions[i] = customUndoActions[i];
-                    undoActions[undoActions.Length - 1] = selectAction;
-
-                    Undo.AddAction(new MultiUndoAction(undoActions));
-                    OnSelectionChanged();
-                }
-                return;
->>>>>>> 3ddd64df
             }
 
             // Serialize actors
